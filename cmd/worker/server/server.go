--- conflicted
+++ resolved
@@ -74,11 +74,7 @@
 	}
 	clientset, err := kubernetes.NewForConfig(restConfig)
 	if err != nil {
-<<<<<<< HEAD
-		logrus.Errorf("create kube client error: %s", err.Error())
-=======
 		logrus.Error("Error creating clientset: %v", err)
->>>>>>> 55b6f15f
 		return err
 	}
 	s.Config.KubeClient = clientset
