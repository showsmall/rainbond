// RAINBOND, Application Management Platform
// Copyright (C) 2014-2017 Goodrain Co., Ltd.

// This program is free software: you can redistribute it and/or modify
// it under the terms of the GNU General Public License as published by
// the Free Software Foundation, either version 3 of the License, or
// (at your option) any later version. For any non-GPL usage of Rainbond,
// one or multiple Commercial Licenses authorized by Goodrain Co., Ltd.
// must be obtained first.

// This program is distributed in the hope that it will be useful,
// but WITHOUT ANY WARRANTY; without even the implied warranty of
// MERCHANTABILITY or FITNESS FOR A PARTICULAR PURPOSE. See the
// GNU General Public License for more details.

// You should have received a copy of the GNU General Public License
// along with this program. If not, see <http://www.gnu.org/licenses/>.

package server

import (
	"strings"
	"time"

	"github.com/Sirupsen/logrus"
	"github.com/goodrain/rainbond/appruntimesync/clean"
	"github.com/goodrain/rainbond/appruntimesync/pb"
	"github.com/goodrain/rainbond/appruntimesync/pod"
	"github.com/goodrain/rainbond/appruntimesync/source"
	"github.com/goodrain/rainbond/appruntimesync/status"
	"github.com/goodrain/rainbond/cmd/worker/option"
	"golang.org/x/net/context"
	"k8s.io/client-go/kubernetes"
	"k8s.io/client-go/tools/clientcmd"
)

//AppRuntimeSyncServer AppRuntimeSyncServer
type AppRuntimeSyncServer struct {
	StatusManager *status.Manager
	c             option.Config
	stopChan      chan struct{}
	Ctx           context.Context
	Cancel        context.CancelFunc
	ClientSet     *kubernetes.Clientset
	podCache      *pod.CacheManager
	clean         *clean.Manager
}

//NewAppRuntimeSyncServer create app runtime sync server
func NewAppRuntimeSyncServer(conf option.Config) *AppRuntimeSyncServer {
	ctx, cancel := context.WithCancel(context.Background())
	kubeconfig := conf.KubeConfig
	config, err := clientcmd.BuildConfigFromFlags("", kubeconfig)
	if err != nil {
		logrus.Error(err)
	}
	config.QPS = 50
	config.Burst = 100
	clientset, err := kubernetes.NewForConfig(config)
	if err != nil {
		logrus.Error(err)
	}
	logrus.Info("Kube client api create success.")
	statusManager := status.NewManager(ctx, clientset)
	stopChan := make(chan struct{})
	podCache := pod.NewCacheManager(clientset)
<<<<<<< HEAD
	Clean, err := clean.NewManager(ctx, cancel, clientset)
=======
	Clean, err := clean.NewManager(ctx, clientset)
>>>>>>> ebe217b3
	if err != nil {
		logrus.Error(err)
	}
	arss := &AppRuntimeSyncServer{
		c:         conf,
		Ctx:       ctx,
		stopChan:  stopChan,
		Cancel:    cancel,
		ClientSet: clientset,
		podCache:  podCache,
		clean:     Clean,
	}
	arss.StatusManager = statusManager
	return arss
}

//GetAppStatus get specified app status
func (a *AppRuntimeSyncServer) GetAppStatus(ctx context.Context, sr *pb.StatusRequest) (*pb.StatusMessage, error) {
	var re pb.StatusMessage
	if sr.ServiceIds == "" {
		re.Status = a.StatusManager.GetAllStatus()
		return &re, nil
	}
	re.Status = make(map[string]string)
	if strings.Contains(sr.ServiceIds, ",") {
		ids := strings.Split(sr.ServiceIds, ",")
		for _, id := range ids {
			re.Status[id] = a.StatusManager.GetStatus(id)
		}
		return &re, nil
	}
	re.Status[sr.ServiceIds] = a.StatusManager.GetStatus(sr.ServiceIds)
	return &re, nil
}

//SetAppStatus set app status
func (a *AppRuntimeSyncServer) SetAppStatus(ctx context.Context, ps *pb.StatusMessage) (*pb.ErrorMessage, error) {
	if ps.Status != nil {
		for k, v := range ps.Status {
			a.StatusManager.SetStatus(k, v)
		}
	}
	return &pb.ErrorMessage{Message: "success"}, nil
}

//CheckAppStatus check app status
func (a *AppRuntimeSyncServer) CheckAppStatus(ctx context.Context, ps *pb.StatusRequest) (*pb.ErrorMessage, error) {
	ids := strings.Split(ps.ServiceIds, ",")
	for _, id := range ids {
		a.StatusManager.CheckStatus(id)
	}
	return &pb.ErrorMessage{Message: "success"}, nil
}

//IgnoreDeleteEvent ignore resource delete event
func (a *AppRuntimeSyncServer) IgnoreDeleteEvent(ctx context.Context, pi *pb.Ignore) (*pb.ErrorMessage, error) {
	a.StatusManager.IgnoreDelete(pi.Name)
	return &pb.ErrorMessage{Message: "success"}, nil
}

//RmIgnoreDeleteEvent rm ignore resource delete event
func (a *AppRuntimeSyncServer) RmIgnoreDeleteEvent(ctx context.Context, pi *pb.Ignore) (*pb.ErrorMessage, error) {
	a.StatusManager.RmIgnoreDelete(pi.Name)
	return &pb.ErrorMessage{Message: "success"}, nil
}

//Start start
func (a *AppRuntimeSyncServer) Start() error {
	if err := a.StatusManager.Start(); err != nil {
		return err
	}
	logrus.Info("k8s source watching started...")
	go source.NewSourceAPI(a.ClientSet.Core().RESTClient(),
		a.ClientSet.AppsV1beta1().RESTClient(),
		15*time.Minute,
		a.StatusManager.RCUpdateChan,
		a.StatusManager.DeploymentUpdateChan,
		a.StatusManager.StatefulSetUpdateChan,
		a.stopChan,
	)
	a.podCache.Start()
	a.clean.Start()
	logrus.Info("app runtime sync server started...")
	return nil
}

//Stop stop
func (a *AppRuntimeSyncServer) Stop() {
	a.Cancel()
	close(a.stopChan)
	a.podCache.Stop()
	a.clean.Stop()
}<|MERGE_RESOLUTION|>--- conflicted
+++ resolved
@@ -64,11 +64,7 @@
 	statusManager := status.NewManager(ctx, clientset)
 	stopChan := make(chan struct{})
 	podCache := pod.NewCacheManager(clientset)
-<<<<<<< HEAD
-	Clean, err := clean.NewManager(ctx, cancel, clientset)
-=======
 	Clean, err := clean.NewManager(ctx, clientset)
->>>>>>> ebe217b3
 	if err != nil {
 		logrus.Error(err)
 	}
