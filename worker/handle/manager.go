--- conflicted
+++ resolved
@@ -365,10 +365,6 @@
 	} else {
 		newAppService, err = conversion.InitAppService(m.dbmanager, body.ServiceID)
 	}
-<<<<<<< HEAD
-=======
-	newAppService, err := conversion.InitAppService(m.dbmanager, body.ServiceID, nil)
->>>>>>> b6632e79
 	if err != nil {
 		logrus.Errorf("Application init create failure:%s", err.Error())
 		logger.Error("Application init create failure", controller.GetCallbackLoggerOption())
