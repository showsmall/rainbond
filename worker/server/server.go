--- conflicted
+++ resolved
@@ -21,11 +21,8 @@
 import (
 	"context"
 	"fmt"
-<<<<<<< HEAD
 	"github.com/goodrain/rainbond/db/model"
 	corev1 "k8s.io/api/core/v1"
-=======
->>>>>>> 2c493259
 	"net"
 	"strings"
 	"time"
