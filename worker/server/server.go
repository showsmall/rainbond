--- conflicted
+++ resolved
@@ -147,11 +147,7 @@
 		return nil, ErrAppServiceNotFound
 	}
 
-<<<<<<< HEAD
-	pods := app.GetPods(true)
-=======
 	pods := app.GetPods(false)
->>>>>>> f9849d4c
 	var oldpods, newpods []*pb.ServiceAppPod
 	for _, pod := range pods {
 		if v1.IsPodTerminated(pod) {
@@ -269,22 +265,14 @@
 			}
 			deployinfo.Secrets = secretsinfo
 		}
-<<<<<<< HEAD
-		if ingresses := appService.GetIngress(true); ingresses != nil {
-=======
 		if ingresses := appService.GetIngress(false); ingresses != nil {
->>>>>>> f9849d4c
 			ingress := make(map[string]string, len(ingresses))
 			for _, s := range ingresses {
 				ingress[s.Name] = s.Name
 			}
 			deployinfo.Ingresses = ingress
 		}
-<<<<<<< HEAD
-		if pods := appService.GetPods(true); pods != nil {
-=======
 		if pods := appService.GetPods(false); pods != nil {
->>>>>>> f9849d4c
 			podNames := make(map[string]string, len(pods))
 			for _, s := range pods {
 				podNames[s.Name] = s.Name
