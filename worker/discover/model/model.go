--- conflicted
+++ resolved
@@ -144,10 +144,13 @@
 			return nil
 		}
 		return b
-<<<<<<< HEAD
 	case "service_gc":
 		b := ServiceGCTaskBody{}
-=======
+    err := ffjson.Unmarshal(body, &b)
+		if err != nil {
+			return nil
+		}
+		return b
 	case "delete_tenant":
 		b := &DeleteTenantTaskBody{}
 		err := ffjson.Unmarshal(body, &b)
@@ -157,7 +160,6 @@
 		return b
 	case "refreshhpa":
 		b := &RefreshHPATaskBody{}
->>>>>>> b65f3ad9
 		err := ffjson.Unmarshal(body, &b)
 		if err != nil {
 			return nil
@@ -334,13 +336,13 @@
 	Strategy []string `json:"strategy"`
 }
 
-<<<<<<< HEAD
 // ServiceGCTaskBody holds the request body to execute service gc task.
 type ServiceGCTaskBody struct {
 	TenantID  string   `json:"tenant_id"`
 	ServiceID string   `json:"service_id"`
 	EventIDs  []string `json:"event_ids"`
-=======
+}
+
 // DeleteTenantTaskBody -
 type DeleteTenantTaskBody struct {
 	TenantID string `json:"tenant_id"`
@@ -351,7 +353,6 @@
 	ServiceID string `json:"service_id"`
 	RuleID    string `json:"rule_id"`
 	EventID   string `json:"eventID"`
->>>>>>> b65f3ad9
 }
 
 //DefaultTaskBody 默认操作任务主体
