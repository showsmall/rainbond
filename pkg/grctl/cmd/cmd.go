// RAINBOND, Application Management Platform
// Copyright (C) 2014-2017 Goodrain Co., Ltd.

// This program is free software: you can redistribute it and/or modify
// it under the terms of the GNU General Public License as published by
// the Free Software Foundation, either version 3 of the License, or
// (at your option) any later version. For any non-GPL usage of Rainbond,
// one or multiple Commercial Licenses authorized by Goodrain Co., Ltd.
// must be obtained first.

// This program is distributed in the hope that it will be useful,
// but WITHOUT ANY WARRANTY; without even the implied warranty of
// MERCHANTABILITY or FITNESS FOR A PARTICULAR PURPOSE. See the
// GNU General Public License for more details.

// You should have received a copy of the GNU General Public License
// along with this program. If not, see <http://www.gnu.org/licenses/>.

package cmd

import (
	//"os"

	"github.com/Sirupsen/logrus"
	conf "github.com/goodrain/rainbond/cmd/grctl/option"
	"github.com/goodrain/rainbond/pkg/grctl/clients"
	"github.com/urfave/cli"
)

//GetCmds GetCmds
func GetCmds() []cli.Command {
	cmds := []cli.Command{}
	cmds = append(cmds, NewCmdBatchStop())
	cmds = append(cmds, NewCmdStartService())
	cmds = append(cmds, NewCmdStopService())
	cmds = append(cmds, NewCmdTenant())
	cmds = append(cmds, NewCmdTenantRes())
	cmds = append(cmds, NewCmdNode())
	cmds = append(cmds, NewCmdNodeRes())
	cmds = append(cmds, NewCmdExec())
	cmds = append(cmds, NewCmdLog())
	cmds = append(cmds, NewCmdEvent())
	cmds = append(cmds, NewCmdGet())
<<<<<<< HEAD
	cmds = append(cmds, NewCmdSources())
	//cmds = append(cmds, NewCmdPlugin()
=======


	cmds = append(cmds, NewCmdInit())

	cmds = append(cmds, NewCmdAddNode())

	cmds = append(cmds, NewCmdCheckComputeServices())
	cmds = append(cmds, NewCmdComputeGroup())

	cmds = append(cmds, NewCmdBaseManageGroup())
	cmds = append(cmds, NewCmdManageGroup())
	cmds = append(cmds, NewCmdCheckManageServices())
	cmds = append(cmds, NewCmdCheckManageBaseServices())

	//cmds = append(cmds, NewCmdPlugin())
>>>>>>> be8a57dd
	//todo
	return cmds
}

//Common Common
func Common(c *cli.Context) {
	config, err := conf.LoadConfig(c)
	if err != nil {
		logrus.Warnf("Load config file error.", err.Error())
		//os.Exit(1)
		return
	}

	if err := clients.InitClient(*config.Kubernets); err != nil {
<<<<<<< HEAD
		//os.Exit(1)
		logrus.Infof("error config k8s,details %s", err.Error())
=======
		logrus.Warnf("error config k8s")
>>>>>>> be8a57dd
	}
	//clients.SetInfo(config.RegionAPI.URL, config.RegionAPI.Token)
	if err := clients.InitRegionClient(*config.RegionAPI); err != nil {
		logrus.Warnf("error config region")
	}
	if err := clients.InitNodeClient("http://127.0.0.1:6100"); err != nil {
		logrus.Warnf("error config region")
	}



}<|MERGE_RESOLUTION|>--- conflicted
+++ resolved
@@ -19,8 +19,6 @@
 package cmd
 
 import (
-	//"os"
-
 	"github.com/Sirupsen/logrus"
 	conf "github.com/goodrain/rainbond/cmd/grctl/option"
 	"github.com/goodrain/rainbond/pkg/grctl/clients"
@@ -41,26 +39,16 @@
 	cmds = append(cmds, NewCmdLog())
 	cmds = append(cmds, NewCmdEvent())
 	cmds = append(cmds, NewCmdGet())
-<<<<<<< HEAD
-	cmds = append(cmds, NewCmdSources())
-	//cmds = append(cmds, NewCmdPlugin()
-=======
-
-
 	cmds = append(cmds, NewCmdInit())
-
 	cmds = append(cmds, NewCmdAddNode())
-
 	cmds = append(cmds, NewCmdCheckComputeServices())
 	cmds = append(cmds, NewCmdComputeGroup())
-
 	cmds = append(cmds, NewCmdBaseManageGroup())
 	cmds = append(cmds, NewCmdManageGroup())
 	cmds = append(cmds, NewCmdCheckManageServices())
 	cmds = append(cmds, NewCmdCheckManageBaseServices())
-
+	cmds = append(cmds, NewCmdSources())
 	//cmds = append(cmds, NewCmdPlugin())
->>>>>>> be8a57dd
 	//todo
 	return cmds
 }
@@ -70,17 +58,11 @@
 	config, err := conf.LoadConfig(c)
 	if err != nil {
 		logrus.Warnf("Load config file error.", err.Error())
-		//os.Exit(1)
 		return
 	}
 
 	if err := clients.InitClient(*config.Kubernets); err != nil {
-<<<<<<< HEAD
-		//os.Exit(1)
-		logrus.Infof("error config k8s,details %s", err.Error())
-=======
-		logrus.Warnf("error config k8s")
->>>>>>> be8a57dd
+		logrus.Errorf("error config k8s,details %s", err.Error())
 	}
 	//clients.SetInfo(config.RegionAPI.URL, config.RegionAPI.Token)
 	if err := clients.InitRegionClient(*config.RegionAPI); err != nil {
@@ -90,6 +72,4 @@
 		logrus.Warnf("error config region")
 	}
 
-
-
 }