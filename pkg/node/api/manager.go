// RAINBOND, Application Management Platform
// Copyright (C) 2014-2017 Goodrain Co., Ltd.

// This program is free software: you can redistribute it and/or modify
// it under the terms of the GNU General Public License as published by
// the Free Software Foundation, either version 3 of the License, or
// (at your option) any later version. For any non-GPL usage of Rainbond,
// one or multiple Commercial Licenses authorized by Goodrain Co., Ltd.
// must be obtained first.

// This program is distributed in the hope that it will be useful,
// but WITHOUT ANY WARRANTY; without even the implied warranty of
// MERCHANTABILITY or FITNESS FOR A PARTICULAR PURPOSE. See the
// GNU General Public License for more details.

// You should have received a copy of the GNU General Public License
// along with this program. If not, see <http://www.gnu.org/licenses/>.

package api

import (
	"fmt"
	"net/http"
	"strconv"

	"github.com/goodrain/rainbond/pkg/discover"
	"github.com/goodrain/rainbond/pkg/node/masterserver"
	"github.com/goodrain/rainbond/pkg/node/statsd"
	"github.com/prometheus/client_golang/prometheus"
	"github.com/prometheus/client_golang/prometheus/promhttp"

	"github.com/goodrain/rainbond/pkg/node/api/controller"
	"github.com/goodrain/rainbond/pkg/node/api/model"
	"github.com/goodrain/rainbond/pkg/node/api/router"

	"context"
	"strings"

	"github.com/goodrain/rainbond/cmd/node/option"

	_ "net/http/pprof"

	"github.com/Sirupsen/logrus"
	client "github.com/coreos/etcd/clientv3"
	"github.com/go-chi/chi"
)

//Manager api manager
type Manager struct {
<<<<<<< HEAD
	ctx      context.Context
	cancel   context.CancelFunc
	conf     option.Conf
	router   *chi.Mux
	node     *model.HostNode
	lID      client.LeaseID // lease id
	ms       *masterserver.MasterServer
	exporter *statsd.Exporter
=======
	ctx       context.Context
	cancel    context.CancelFunc
	conf      option.Conf
	router    *chi.Mux
	node      *model.HostNode
	lID       client.LeaseID // lease id
	ms        *masterserver.MasterServer
	keepalive *discover.KeepAlive
>>>>>>> eb93ed90
}

//NewManager api manager
func NewManager(c option.Conf, node *model.HostNode, ms *masterserver.MasterServer, exporter *statsd.Exporter) *Manager {
	r := router.Routers(c.RunMode)
	ctx, cancel := context.WithCancel(context.Background())
	controller.Init(&c, ms)
	m := &Manager{
		ctx:      ctx,
		cancel:   cancel,
		conf:     c,
		router:   r,
		node:     node,
		ms:       ms,
		exporter: exporter,
	}
	m.router.Get("/app/metrics", m.HandleStatsd)
	m.router.Get("/-/statsdreload", m.ReloadStatsdMappConfig)
	return m
}

//ReloadStatsdMappConfig ReloadStatsdMappConfig
func (m *Manager) ReloadStatsdMappConfig(w http.ResponseWriter, r *http.Request) {
	if err := m.exporter.ReloadConfig(); err != nil {
		w.Write([]byte(err.Error()))
		w.WriteHeader(500)
	} else {
		w.Write([]byte("Success reload"))
		w.WriteHeader(200)
	}
}

//HandleStatsd statsd handle
func (m *Manager) HandleStatsd(w http.ResponseWriter, r *http.Request) {
	gatherers := prometheus.Gatherers{
		prometheus.DefaultGatherer,
		m.exporter.GetRegister(),
	}
	// Delegate http serving to Prometheus client library, which will call collector.Collect.
	h := promhttp.HandlerFor(gatherers,
		promhttp.HandlerOpts{
			ErrorLog:      logrus.StandardLogger(),
			ErrorHandling: promhttp.ContinueOnError,
		})
	h.ServeHTTP(w, r)
}

//Start 启动
func (m *Manager) Start(errChan chan error) error {
	logrus.Infof("api server start listening on %s", m.conf.APIAddr)
	//m.prometheus()

	go func() {
		if err := http.ListenAndServe(m.conf.APIAddr, m.router); err != nil {
			logrus.Error("rainbond node api listen error.", err.Error())
			errChan <- err
		}
	}()
	go func() {
		if err := http.ListenAndServe(":6102", nil); err != nil {
			logrus.Error("rainbond node debug api listen error.", err.Error())
			errChan <- err
		}
	}()
	if m.conf.RunMode == "master" {
		portinfo := strings.Split(m.conf.APIAddr, ":")
		var port int
		if len(portinfo) != 2 {
			port = 6100
		} else {
			var err error
			port, err = strconv.Atoi(portinfo[1])
			if err != nil {
				return fmt.Errorf("get the api port info error.%s", err.Error())
			}
		}
		keepalive, err := discover.CreateKeepAlive(m.conf.Etcd.Endpoints, "acp_node", m.node.HostName, m.node.InternalIP, port)
		if err != nil {
			return err
		}
		if err := keepalive.Start(); err != nil {
			return err
		}
	}
	return nil
}

//Stop 停止
func (m *Manager) Stop() error {
	logrus.Info("api server is stoping.")
	m.cancel()
	if m.keepalive != nil {
		m.keepalive.Stop()
	}
	return nil
}

func (m *Manager) prometheus() {
	//prometheus.MustRegister(version.NewCollector("acp_node"))
	// exporter := monitor.NewExporter(m.coreManager)
	// prometheus.MustRegister(exporter)

	//todo 我注释的
	//m.container.Handle(m.conf.PrometheusMetricPath, promhttp.Handler())
}<|MERGE_RESOLUTION|>--- conflicted
+++ resolved
@@ -47,16 +47,6 @@
 
 //Manager api manager
 type Manager struct {
-<<<<<<< HEAD
-	ctx      context.Context
-	cancel   context.CancelFunc
-	conf     option.Conf
-	router   *chi.Mux
-	node     *model.HostNode
-	lID      client.LeaseID // lease id
-	ms       *masterserver.MasterServer
-	exporter *statsd.Exporter
-=======
 	ctx       context.Context
 	cancel    context.CancelFunc
 	conf      option.Conf
@@ -65,7 +55,7 @@
 	lID       client.LeaseID // lease id
 	ms        *masterserver.MasterServer
 	keepalive *discover.KeepAlive
->>>>>>> eb93ed90
+	exporter  *statsd.Exporter
 }
 
 //NewManager api manager
