--- conflicted
+++ resolved
@@ -26,8 +26,6 @@
 )
 
 
-<<<<<<< HEAD
-=======
 //TenantResource path参数
 //swagger:parameters getVolumes getDepVolumes
 type TenantResource struct {
@@ -41,7 +39,6 @@
 	EID  string `json:"eid"`
 }
 
->>>>>>> ee983c78
 
 //ServiceGetCommon path参数
 //swagger:parameters getVolumes getDepVolumes
