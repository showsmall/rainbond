// RAINBOND, Application Management Platform
// Copyright (C) 2014-2017 Goodrain Co., Ltd.

// This program is free software: you can redistribute it and/or modify
// it under the terms of the GNU General Public License as published by
// the Free Software Foundation, either version 3 of the License, or
// (at your option) any later version. For any non-GPL usage of Rainbond,
// one or multiple Commercial Licenses authorized by Goodrain Co., Ltd.
// must be obtained first.

// This program is distributed in the hope that it will be useful,
// but WITHOUT ANY WARRANTY; without even the implied warranty of
// MERCHANTABILITY or FITNESS FOR A PARTICULAR PURPOSE. See the
// GNU General Public License for more details.

// You should have received a copy of the GNU General Public License
// along with this program. If not, see <http://www.gnu.org/licenses/>.

package util

import (
	"fmt"
	"io/ioutil"
	"net"
	"os"
	"os/exec"
<<<<<<< HEAD
	"path"
=======
	"path/filepath"
>>>>>>> 0265a383
	"strings"
	"sync"
	"time"

	"github.com/Sirupsen/logrus"
	"github.com/twinj/uuid"
)

//CheckAndCreateDir check and create dir
func CheckAndCreateDir(path string) error {
	if subPathExists, err := FileExists(path); err != nil {
		return fmt.Errorf("Could not determine if subPath %s exists; will not attempt to change its permissions", path)
	} else if !subPathExists {
		// Create the sub path now because if it's auto-created later when referenced, it may have an
		// incorrect ownership and mode. For example, the sub path directory must have at least g+rwx
		// when the pod specifies an fsGroup, and if the directory is not created here, Docker will
		// later auto-create it with the incorrect mode 0750
		if err := os.MkdirAll(path, 0755); err != nil {
			return fmt.Errorf("failed to mkdir:%s", path)
		}

		if err := os.Chmod(path, 0755); err != nil {
			return err
		}
	}
	return nil
}

//OpenOrCreateFile open or create file
func OpenOrCreateFile(filename string) (*os.File, error) {
	return os.OpenFile(filename, os.O_RDWR|os.O_CREATE, 0777)
}

//FileExists check file exist
func FileExists(filename string) (bool, error) {
	if _, err := os.Stat(filename); os.IsNotExist(err) {
		return false, nil
	} else if err != nil {
		return false, err
	}
	return true, nil
}

//SearchFileBody 搜索文件中是否含有指定字符串
func SearchFileBody(filename, searchStr string) bool {
	body, _ := ioutil.ReadFile(filename)
	return strings.Contains(string(body), searchStr)
}

//IsHaveFile 指定目录是否含有文件
//.开头文件除外
func IsHaveFile(path string) bool {
	files, _ := ioutil.ReadDir(path)
	for _, file := range files {
		if !strings.HasPrefix(file.Name(), ".") {
			return true
		}
	}
	return false
}

//SearchFile 搜索指定目录是否有指定文件，指定搜索目录层数，-1为全目录搜索
func SearchFile(pathDir, name string, level int) bool {
	if level == 0 {
		return false
	}
	files, _ := ioutil.ReadDir(pathDir)
	var dirs []os.FileInfo
	for _, file := range files {
		if file.IsDir() {
			dirs = append(dirs, file)
			continue
		}
		if file.Name() == name {
			return true
		}
	}
	if level == 1 {
		return false
	}
	for _, dir := range dirs {
		ok := SearchFile(path.Join(pathDir, dir.Name()), name, level-1)
		if ok {
			return ok
		}
	}
	return false
}

//FileExistsWithSuffix 指定目录是否含有指定后缀的文件
func FileExistsWithSuffix(pathDir, suffix string) bool {
	files, _ := ioutil.ReadDir(pathDir)
	for _, file := range files {
		if strings.HasSuffix(file.Name(), suffix) {
			return true
		}
	}
	return false
}

//CmdRunWithTimeout exec cmd with timeout
func CmdRunWithTimeout(cmd *exec.Cmd, timeout time.Duration) (bool, error) {
	done := make(chan error)
	if cmd.Process != nil { //还原执行状态
		cmd.Process = nil
		cmd.ProcessState = nil
	}
	if err := cmd.Start(); err != nil {
		return false, err
	}
	go func() {
		done <- cmd.Wait()
	}()
	var err error
	select {
	case <-time.After(timeout):
		// timeout
		if err = cmd.Process.Kill(); err != nil {
			logrus.Errorf("failed to kill: %s, error: %s", cmd.Path, err.Error())
		}
		go func() {
			<-done // allow goroutine to exit
		}()
		logrus.Info("process:%s killed", cmd.Path)
		return true, err
	case err = <-done:
		return false, err
	}
}

//ReadHostID 读取当前机器ID
//ID是节点的唯一标识，acp_node将把ID与机器信息的绑定关系维护于etcd中
func ReadHostID(filePath string) (string, error) {
	if filePath == "" {
		filePath = "/etc/goodrain/host_uuid.conf"
	}
	_, err := os.Stat(filePath)
	if err != nil {
		if strings.HasSuffix(err.Error(), "no such file or directory") {
			uid := uuid.NewV4().String()
			err = ioutil.WriteFile(filePath, []byte("host_uuid="+uid), 0777)
			if err != nil {
				logrus.Error("Write host_uuid file error.", err.Error())
			}
			return uid, nil
		}
		return "", err
	}
	body, err := ioutil.ReadFile(filePath)
	if err != nil {
		return "", err
	}
	info := strings.Split(strings.TrimSpace(string(body)), "=")
	if len(info) == 2 {
		return info[1], nil
	}
	return "", fmt.Errorf("Invalid host uuid from file")
}

//LocalIP 获取本机 ip
// 获取第一个非 loopback ip
func LocalIP() (net.IP, error) {
	tables, err := net.Interfaces()
	if err != nil {
		return nil, err
	}
	for _, t := range tables {
		addrs, err := t.Addrs()
		if err != nil {
			return nil, err
		}
		for _, a := range addrs {
			ipnet, ok := a.(*net.IPNet)
			if !ok || ipnet.IP.IsLoopback() {
				continue
			}
			if v4 := ipnet.IP.To4(); v4 != nil {
				return v4, nil
			}
		}
	}
	return nil, fmt.Errorf("cannot find local IP address")
}

//GetIDFromKey 从 etcd 的 key 中取 id
func GetIDFromKey(key string) string {
	index := strings.LastIndex(key, "/")
	if index < 0 {
		return ""
	}
	if strings.Contains(key, "-") { //build in任务，为了给不同node做一个区分
		return strings.Split(key[index+1:], "-")[0]
	}

	return key[index+1:]
}

//Deweight 去除数组重复
func Deweight(data *[]string) {
	var result []string
	if len(*data) < 1024 {
		// 切片长度小于1024的时候，循环来过滤
		for i := range *data {
			flag := true
			for j := range result {
				if result[j] == (*data)[i] {
					flag = false // 存在重复元素，标识为false
					break
				}
			}
			if flag && (*data)[i] != "" { // 标识为false，不添加进结果
				result = append(result, (*data)[i])
			}
		}
	} else {
		// 大于的时候，通过map来过滤
		var tmp = make(map[string]byte)
		for _, d := range *data {
			l := len(tmp)
			tmp[d] = 0
			if len(tmp) != l && d != "" { // 加入map后，map长度变化，则元素不重复
				result = append(result, d)
			}
		}
	}
	*data = result
}

//GetDirSize kb为单位
func GetDirSize(path string) float64 {
	if ok, err := FileExists(path); err != nil || !ok {
		return 0
	}

	fileSizes := make(chan int64)
	concurrent := make(chan int, 10)
	var wg sync.WaitGroup

	wg.Add(1)
	go walkDir(path, &wg, fileSizes, concurrent)

	go func() {
		wg.Wait() //等待goroutine结束
		close(fileSizes)
	}()
	var nfiles, nbytes int64
loop:
	for {
		select {
		case size, ok := <-fileSizes:
			if !ok {
				break loop
			}
			nfiles++
			nbytes += size
		}
	}
	return float64(nbytes / 1024)
}

//获取目录dir下的文件大小
func walkDir(dir string, wg *sync.WaitGroup, fileSizes chan<- int64, concurrent chan int) {
	defer wg.Done()
	concurrent <- 1
	defer func() {
		<-concurrent
	}()
	for _, entry := range dirents(dir) {
		if entry.IsDir() { //目录
			wg.Add(1)
			subDir := filepath.Join(dir, entry.Name())
			go walkDir(subDir, wg, fileSizes, concurrent)
		} else {
			fileSizes <- entry.Size()
		}
	}
}

//sema is a counting semaphore for limiting concurrency in dirents
var sema = make(chan struct{}, 20)

//读取目录dir下的文件信息
func dirents(dir string) []os.FileInfo {
	sema <- struct{}{}
	defer func() { <-sema }()
	entries, err := ioutil.ReadDir(dir)
	if err != nil {
		logrus.Errorf("get file sizt: %v\n", err)
		return nil
	}
	return entries
}<|MERGE_RESOLUTION|>--- conflicted
+++ resolved
@@ -24,11 +24,8 @@
 	"net"
 	"os"
 	"os/exec"
-<<<<<<< HEAD
 	"path"
-=======
 	"path/filepath"
->>>>>>> 0265a383
 	"strings"
 	"sync"
 	"time"
