--- conflicted
+++ resolved
@@ -40,7 +40,6 @@
 	plugin.RegistPluginOptionCheck("nginx", Check)
 }
 
-//New New
 func New(ctx plugin.Context) (plugin.Plugin, error) {
 	n := &nginxAPI{
 		ctx: ctx,
@@ -332,7 +331,6 @@
 	client *http.Client
 }
 
-//NginxError NginxError
 type NginxError struct {
 	Code    int
 	Message string
@@ -346,7 +344,6 @@
 	return e.Message
 }
 
-//Err Err
 func Err(err error, msg string, code int) error {
 	if err == nil {
 		return nil
@@ -449,12 +446,12 @@
 
 func (n *nginxAPI) delDomainNode(ads *AddDomainS) bool {
 	// 添加域名
-	logrus.Debugf("<LBNGINX>[delDomain]del domain:%s, pool_name:%s, update_nodes:%v",
+	logrus.Debugf("<LBNGINX>[addDomain]del domain:%s, pool_name:%s, update_nodes:%v",
 		ads.Domain,
 		ads.PoolName,
 		ads.NodeList)
 	if len(ads.NodeList) == 0 {
-		logrus.Warnf("<LBNGINX>[delDomain]domain %s node is None", ads.Domain)
+		logrus.Warnf("<LBNGINX>[addDomain]domain %s node is None", ads.Domain)
 		return true
 	}
 	logrus.Debugf("domain is %s", ads.Domain)
@@ -464,7 +461,7 @@
 		return false
 	}
 	upstream := reUpStream(ads.NodeList)
-	logrus.Debugf("<LBNGINX>[delDomain]post_http, tenant:%s, service:%s, upstream:%s",
+	logrus.Debugf("<LBNGINX>[addDomain]post_http, tenant:%s, service:%s, upstream:%s",
 		p.Tenantname,
 		p.Servicename,
 		upstream)
@@ -842,10 +839,6 @@
 
 func splitURL(urlstr string) []string {
 	var urls []string
-<<<<<<< HEAD
-	logrus.Debugf("urlstr is %s", urlstr)
-=======
->>>>>>> fb9da87f
 	if strings.Contains(urlstr, ";") {
 		urls = strings.Split(urlstr, ";")
 	} else if strings.Contains(urlstr, ",") {
