// Copyright (C) 2014-2018 Goodrain Co., Ltd.
// RAINBOND, Application Management Platform

// This program is free software: you can redistribute it and/or modify
// it under the terms of the GNU General Public License as published by
// the Free Software Foundation, either version 3 of the License, or
// (at your option) any later version. For any non-GPL usage of Rainbond,
// one or multiple Commercial Licenses authorized by Goodrain Co., Ltd.
// must be obtained first.

// This program is distributed in the hope that it will be useful,
// but WITHOUT ANY WARRANTY; without even the implied warranty of
// MERCHANTABILITY or FITNESS FOR A PARTICULAR PURPOSE. See the
// GNU General Public License for more details.

// You should have received a copy of the GNU General Public License
// along with this program. If not, see <http://www.gnu.org/licenses/>.

package cmd

import (
	"fmt"
	"io/ioutil"
	"os"
	"os/exec"
<<<<<<< HEAD
	"strings"

	"strconv"
=======
	"strconv"
	"strings"

	"github.com/fatih/color"
>>>>>>> 5f262750

	"github.com/Sirupsen/logrus"
	"github.com/apcera/termtables"
	"github.com/goodrain/rainbond/api/util"
	"github.com/goodrain/rainbond/grctl/clients"
	"github.com/goodrain/rainbond/node/nodem/client"
	"github.com/gosuri/uitable"
	"github.com/urfave/cli"
)

func handleErr(err *util.APIHandleError) {
	if err != nil && err.Err != nil {
		fmt.Printf("%v\n", err.String())
		os.Exit(1)
	}
}
func NewCmdShow() cli.Command {
	c := cli.Command{
		Name:  "show",
		Usage: "显示region安装完成后访问地址",
		Action: func(c *cli.Context) error {
			Common(c)
			manageHosts, err := clients.RegionClient.Nodes().GetNodeByRule("manage")
			handleErr(err)
			ips := getExternalIP("/opt/rainbond/envs/.exip", manageHosts)
			fmt.Println("Manage your apps with webui：")
			for _, v := range ips {
				url := v + ":7070"
				fmt.Print(url + "  ")
			}
			fmt.Println()
			fmt.Println("The webui use websocket to provide more feture：")
			for _, v := range ips {
				url := v + ":6060"
				fmt.Print(url + "  ")
			}
			fmt.Println()
			fmt.Println("Your web apps use nginx for reverse proxy:")
			for _, v := range ips {
				url := v + ":80"
				fmt.Print(url + "  ")
			}
			fmt.Println()
			return nil
		},
	}
	return c
}

func getExternalIP(path string, node []*client.HostNode) []string {
	var result []string
	if fileExist(path) {
		externalIP, err := ioutil.ReadFile(path)
		if err != nil {
			return nil
		}
		strings.TrimSpace(string(externalIP))
		result = append(result, strings.TrimSpace(string(externalIP)))
	} else {
		for _, v := range node {
			result = append(result, v.InternalIP)
		}
	}
	return result
}
func fileExist(path string) bool {
	_, err := os.Stat(path)
	if err == nil {
		return true
	}
	if os.IsNotExist(err) {
		return false
	}
	return false
}

type nodeStatusShow struct {
	status  string
	message []string
	color   color.Attribute
}

func (n nodeStatusShow) String() string {
	color := color.New(n.color)
	if len(n.message) > 0 {
		return color.Sprintf("%s(%s)", n.status, strings.Join(n.message, ","))
	}
	return color.Sprintf("%s", n.status)
}
func getStatusShow(v *client.HostNode) (status string) {
	nss := nodeStatusShow{
		status: v.Status,
		color:  color.FgGreen,
	}
	if v.Unschedulable && v.Role.HasRule("compute") {
		nss.message = append(nss.message, "unschedulable")
		nss.color = color.FgYellow
	}
	if !v.NodeHealth {
		nss.message = append(nss.message, "unhealth")
		nss.color = color.FgRed
	}
	return nss.String()
}
func handleStatus(serviceTable *termtables.Table, v *client.HostNode) {
	serviceTable.AddRow(v.ID, v.InternalIP, v.HostName, v.Role.String(), v.Mode, getStatusShow(v))
}

func handleResult(serviceTable *termtables.Table, v *client.HostNode) {

	for _, v := range v.NodeStatus.Conditions {
		if v.Type == client.NodeReady {
			continue
		}
		var formatReady string
		if v.Status == client.ConditionFalse {
			if v.Type == client.OutOfDisk || v.Type == client.MemoryPressure || v.Type == client.DiskPressure || v.Type == client.InstallNotReady {
				formatReady = "\033[0;32;32m false \033[0m"
			} else {
				formatReady = "\033[0;31;31m false \033[0m"
			}
		} else {
			if v.Type == client.OutOfDisk || v.Type == client.MemoryPressure || v.Type == client.DiskPressure || v.Type == client.InstallNotReady {

				formatReady = "\033[0;31;31m true \033[0m"
			} else {
				formatReady = "\033[0;32;32m true \033[0m"
			}
		}
		serviceTable.AddRow(string(v.Type), formatReady, handleMessage(string(v.Status), v.Message))
	}
}

func extractReady(serviceTable *termtables.Table, v *client.HostNode, name string) {
	for _, v := range v.NodeStatus.Conditions {
		if string(v.Type) == name {
			var formatReady string
			if v.Status == client.ConditionFalse {
				formatReady = "\033[0;31;31m false \033[0m"
			} else {
				formatReady = "\033[0;32;32m true \033[0m"
			}
			serviceTable.AddRow("\033[0;33;33m "+string(v.Type)+" \033[0m", formatReady, handleMessage(string(v.Status), v.Message))
		}
	}
}

func handleMessage(status string, message string) string {
	if status == "True" {
		return ""
	}
	return message
}

//NewCmdNode NewCmdNode
func NewCmdNode() cli.Command {
	c := cli.Command{
		Name:  "node",
		Usage: "节点管理相关操作",
		Subcommands: []cli.Command{
			{
				Name:  "get",
				Usage: "get hostID/internal ip",
				Action: func(c *cli.Context) error {
					Common(c)
					id := c.Args().First()
					if id == "" {
						logrus.Errorf("need args")
						return nil
					}
					v, err := clients.RegionClient.Nodes().Get(id)
					handleErr(err)
					table := uitable.New()
					fmt.Printf("-------------------Node information-----------------------\n")
					table.AddRow("status", v.NodeStatus.Status)
					table.AddRow("health", v.NodeHealth)
					table.AddRow("unschedulable", v.Unschedulable)
					table.AddRow("alived", v.Alived)
					table.AddRow("uuid", v.ID)
					table.AddRow("host_name", v.HostName)
					table.AddRow("create_time", v.CreateTime)
					table.AddRow("internal_ip", v.InternalIP)
					table.AddRow("external_ip", v.ExternalIP)
					table.AddRow("role", v.Role)
					table.AddRow("mode", v.Mode)
					table.AddRow("available_memory", v.AvailableMemory)
					table.AddRow("available_cpu", v.AvailableCPU)
					table.AddRow("pid", v.PID)
					table.AddRow("version", v.Version)
					table.AddRow("up", v.UpTime)
					table.AddRow("down", v.DownTime)
					table.AddRow("connected", v.Connected)
					fmt.Println(table)
					fmt.Printf("-------------------Service health-----------------------\n")
					serviceTable := termtables.CreateTable()
					serviceTable.AddHeaders("Title", "Result", "Message")
					extractReady(serviceTable, v, "Ready")
					handleResult(serviceTable, v)

					fmt.Println(serviceTable.Render())
					return nil
				},
			},
			{
				Name:  "list",
				Usage: "list",
				Action: func(c *cli.Context) error {
					Common(c)
					list, err := clients.RegionClient.Nodes().List()
					handleErr(err)
					serviceTable := termtables.CreateTable()
					serviceTable.AddHeaders("Uid", "IP", "HostName", "NodeRole", "NodeMode", "Status")
					var rest []*client.HostNode
					for _, v := range list {
						if v.Role.HasRule("manage") {
							handleStatus(serviceTable, v)
						} else {
							rest = append(rest, v)
						}
					}
					if len(rest) > 0 {
						serviceTable.AddSeparator()
					}
					for _, v := range rest {
						handleStatus(serviceTable, v)
					}
					fmt.Println(serviceTable.Render())
					return nil
				},
			},
			{
				Name:  "resource",
				Usage: "resource",
				Action: func(c *cli.Context) error {
					Common(c)
					list, err := clients.RegionClient.Nodes().List()
					handleErr(err)
					serviceTable := termtables.CreateTable()
					serviceTable.AddHeaders("Uid", "HostName", "CapCpu(核)", "CapMemory(M)", "UsedCpu(核)", "UsedMemory(M)", "CpuLimits(核)", "MemoryLimits(M)", "CpuUsageRate(%)", "MemoryUsedRate(%)")
					for _, v := range list {
						if v.Role.HasRule("compute") && v.Status != "offline" {
							nodeResource, err := clients.RegionClient.Nodes().GetNodeResource(v.ID)
							handleErr(err)
							CPURequests := strconv.FormatFloat(float64(nodeResource.CPURequests)/float64(1000), 'f', 2, 64)
							CPULimits := strconv.FormatFloat(float64(nodeResource.CPULimits)/float64(1000), 'f', 2, 64)
							serviceTable.AddRow(v.ID, v.HostName, nodeResource.CpuR, nodeResource.MemR, CPURequests, nodeResource.MemoryRequests, CPULimits, nodeResource.MemoryLimits, nodeResource.CPURequestsR, nodeResource.MemoryRequestsR)
						}
					}
					fmt.Println(serviceTable.Render())
					return nil
				},
			},
			{
				Name:  "up",
				Usage: "up hostID",
				Action: func(c *cli.Context) error {
					Common(c)
					id := c.Args().First()
					if id == "" {
						logrus.Errorf("need hostID")
						return nil
					}
					err := clients.RegionClient.Nodes().Up(id)
					handleErr(err)
					return nil
				},
			},
			{
				Name:  "down",
				Usage: "down hostID",
				Action: func(c *cli.Context) error {
					Common(c)
					id := c.Args().First()
					if id == "" {
						logrus.Errorf("need hostID")
						return nil
					}
					err := clients.RegionClient.Nodes().Down(id)
					handleErr(err)
					return nil
				},
			},
			{
				Name:  "cordon",
				Usage: "Mark node as unschedulable",
				Action: func(c *cli.Context) error {
					Common(c)
					id := c.Args().First()
					if id == "" {
						logrus.Errorf("need hostID")
						return nil
					}
					node, err := clients.RegionClient.Nodes().Get(id)
					handleErr(err)
					if !node.Role.HasRule("compute") {
						logrus.Errorf("管理节点不支持此功能")
						return nil
					}
					err = clients.RegionClient.Nodes().UnSchedulable(id)
					handleErr(err)
					return nil
				},
			},
			{
				Name:  "uncordon",
				Usage: "Mark node as schedulable",
				Action: func(c *cli.Context) error {
					Common(c)
					id := c.Args().First()
					if id == "" {
						logrus.Errorf("need hostID")
						return nil
					}
					node, err := clients.RegionClient.Nodes().Get(id)
					handleErr(err)
					if !node.Role.HasRule("compute") {
						logrus.Errorf("管理节点不支持此功能")
						return nil
					}
					err = clients.RegionClient.Nodes().ReSchedulable(id)
					handleErr(err)
					return nil
				},
			},
			{
				Name:  "delete",
				Usage: "delete hostID",
				Action: func(c *cli.Context) error {
					Common(c)
					id := c.Args().First()
					if id == "" {
						logrus.Errorf("need hostID")
						return nil
					}
					err := clients.RegionClient.Nodes().Delete(id)
					handleErr(err)
					return nil
				},
			},
			{
				Name:  "rule",
				Usage: "rule ruleName",
				Action: func(c *cli.Context) error {
					Common(c)
					rule := c.Args().First()
					if rule == "" {
						logrus.Errorf("need rule name")
						return nil
					}
					hostnodes, err := clients.RegionClient.Nodes().GetNodeByRule(rule)
					handleErr(err)
					serviceTable := termtables.CreateTable()
					serviceTable.AddHeaders("Uid", "IP", "HostName", "NodeRole", "NodeMode", "Status")
					for _, v := range hostnodes {
						handleStatus(serviceTable, v)
					}
					return nil
				},
			},
			{
				Name:  "label",
				Usage: "label hostID",
				Flags: []cli.Flag{
					cli.StringFlag{
						Name:  "key",
						Value: "",
						Usage: "key",
					},
					cli.StringFlag{
						Name:  "val",
						Value: "",
						Usage: "val",
					},
				},
				Action: func(c *cli.Context) error {
					Common(c)
					hostID := c.Args().First()
					if hostID == "" {
						logrus.Errorf("need hostID")
						return nil
					}
					k := c.String("key")
					v := c.String("val")
					label := make(map[string]string)
					label[k] = v
					err := clients.RegionClient.Nodes().Label(hostID, label)
					handleErr(err)
					return nil
				},
			},
			{
				Name:  "add",
				Usage: "Add a node into the cluster",
				Flags: []cli.Flag{
					cli.StringFlag{
						Name:  "hostname,host",
						Usage: "The option is required",
					},
					cli.StringFlag{
						Name:  "internal-ip,iip",
						Usage: "The option is required",
					},
					cli.StringFlag{
						Name:  "external-ip,eip",
						Usage: "Publish the ip address for external connection",
					},
					cli.StringFlag{
						Name:  "root-pass,p",
						Usage: "Specify the root password of the target host for login, this option conflicts with private-key",
					},
					cli.StringFlag{
						Name:  "private-key,key",
						Usage: "Specify the private key file for login, this option conflicts with root-pass",
					},
					cli.StringFlag{
						Name:  "role,r",
						Usage: "The option is required, the allowed values are: [master|worker]",
					},
				},
				Action: func(c *cli.Context) error {
					Common(c)
					if !c.IsSet("role") {
						println("role must not null")
						return nil
					}

					if c.String("root-pass") != "" && c.String("private-key") != "" {
						println("Options private-key and root-pass are conflicting")
						return nil
					}

					model := "pass"
					if c.String("private-key") != "" {
						model = "key"
					}

					// start add node script
					fmt.Println("Begin add node, please don't exit")
					line := fmt.Sprintf("cd /opt/rainbond/install/scripts; ./join.sh %s %s %s %s %s %s", c.String("role"), c.String("hostname"),
						c.String("internal-ip"), model, c.String("root-pass"), c.String("private-key"))
					cmd := exec.Command("bash", "-c", line)
					cmd.Stdout = os.Stdout
					cmd.Stderr = os.Stderr

					err := cmd.Run()
					if err != nil {
						println(err.Error())
						return nil
					}

					fmt.Println("Add node successful, next you can:")
					fmt.Println("	check cluster status: grctl node list")
					//fmt.Println("	online node: grctl node up --help")

					//var node client.APIHostNode
					//node.Role = append(node.Role, c.String("role"))
					//node.HostName = c.String("hostname")
					//node.RootPass = c.String("root-pass")
					//node.InternalIP = c.String("internal-ip")
					//node.ExternalIP = c.String("external-ip")

					//err := clients.RegionClient.Nodes().Add(&node)
					//handleErr(err)
					//fmt.Println("success add node")

					return nil
				},
			},
		},
	}
	return c
}

func isNodeReady(node *client.HostNode) bool {
	if node.NodeStatus == nil {
		return false
	}
	for _, v := range node.NodeStatus.Conditions {
		if strings.ToLower(string(v.Type)) == "ready" {
			if strings.ToLower(string(v.Status)) == "true" {
				return true
			}
		}
	}

	return false
}<|MERGE_RESOLUTION|>--- conflicted
+++ resolved
@@ -23,16 +23,10 @@
 	"io/ioutil"
 	"os"
 	"os/exec"
-<<<<<<< HEAD
-	"strings"
-
-	"strconv"
-=======
 	"strconv"
 	"strings"
 
 	"github.com/fatih/color"
->>>>>>> 5f262750
 
 	"github.com/Sirupsen/logrus"
 	"github.com/apcera/termtables"
