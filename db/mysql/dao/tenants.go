// Copyright (C) 2014-2018 Goodrain Co., Ltd.
// RAINBOND, Application Management Platform

// This program is free software: you can redistribute it and/or modify
// it under the terms of the GNU General Public License as published by
// the Free Software Foundation, either version 3 of the License, or
// (at your option) any later version. For any non-GPL usage of Rainbond,
// one or multiple Commercial Licenses authorized by Goodrain Co., Ltd.
// must be obtained first.

// This program is distributed in the hope that it will be useful,
// but WITHOUT ANY WARRANTY; without even the implied warranty of
// MERCHANTABILITY or FITNESS FOR A PARTICULAR PURPOSE. See the
// GNU General Public License for more details.

// You should have received a copy of the GNU General Public License
// along with this program. If not, see <http://www.gnu.org/licenses/>.

package dao

import (
	"fmt"
	"os"
	"reflect"
	"strconv"
	"time"

	"github.com/Sirupsen/logrus"
	"github.com/goodrain/rainbond/db/model"
	"github.com/jinzhu/gorm"
)

//TenantDaoImpl 租户信息管理
type TenantDaoImpl struct {
	DB *gorm.DB
}

//AddModel 添加租户
func (t *TenantDaoImpl) AddModel(mo model.Interface) error {
	tenant := mo.(*model.Tenants)
	var oldTenant model.Tenants
	if ok := t.DB.Where("uuid = ? or name=?", tenant.UUID, tenant.Name).Find(&oldTenant).RecordNotFound(); ok {
		if err := t.DB.Create(tenant).Error; err != nil {
			return err
		}
	} else {
		return fmt.Errorf("tenant uuid  %s or name %s is exist", tenant.UUID, tenant.Name)
	}
	return nil
}

//UpdateModel 更新租户
func (t *TenantDaoImpl) UpdateModel(mo model.Interface) error {
	tenant := mo.(*model.Tenants)
	if err := t.DB.Save(tenant).Error; err != nil {
		return err
	}
	return nil
}

//GetTenantByUUID 获取租户
func (t *TenantDaoImpl) GetTenantByUUID(uuid string) (*model.Tenants, error) {
	var tenant model.Tenants
	if err := t.DB.Where("uuid = ?", uuid).Find(&tenant).Error; err != nil {
		return nil, err
	}
	return &tenant, nil
}

//GetTenantByUUIDIsExist 获取租户
func (t *TenantDaoImpl) GetTenantByUUIDIsExist(uuid string) bool {
	var tenant model.Tenants
	isExist := t.DB.Where("uuid = ?", uuid).First(&tenant).RecordNotFound()
	return isExist

}

//GetTenantIDByName 获取租户
func (t *TenantDaoImpl) GetTenantIDByName(name string) (*model.Tenants, error) {
	var tenant model.Tenants
	if err := t.DB.Where("name = ?", name).Find(&tenant).Error; err != nil {
		return nil, err
	}
	return &tenant, nil
}

//GetALLTenants GetALLTenants
func (t *TenantDaoImpl) GetALLTenants() ([]*model.Tenants, error) {
	var tenants []*model.Tenants
	if err := t.DB.Find(&tenants).Error; err != nil {
		return nil, err
	}
	return tenants, nil
}

//GetTenantsByEid
func (t *TenantDaoImpl) GetTenantByEid(eid string) ([]*model.Tenants, error) {
	var tenants []*model.Tenants
	if err := t.DB.Where("eid = ?", eid).Find(&tenants).Error; err != nil {
		return nil, err
	}
	return tenants, nil
}

//GetTenantIDsByNames get tenant ids by names
func (t *TenantDaoImpl) GetTenantIDsByNames(names []string) (re []string, err error) {
	rows, err := t.DB.Raw("select uuid from tenants where name in (?)", names).Rows()
	if err != nil {
		return nil, err
	}
	defer rows.Close()
	for rows.Next() {
		var uuid string
		rows.Scan(&uuid)
		re = append(re, uuid)
	}
	return
}

//GetTenantLimitsByNames get tenants memory limit
func (t *TenantDaoImpl) GetTenantLimitsByNames(names []string) (limit map[string]int, err error) {
	limit = make(map[string]int)
	rows, err := t.DB.Raw("select uuid,limit_memory from tenants where name in (?)", names).Rows()
	if err != nil {
		return nil, err
	}
	defer rows.Close()
	for rows.Next() {
		var limitmemory int
		var uuid string
		rows.Scan(&uuid, &limitmemory)
		limit[uuid] = limitmemory
	}
	return
}

//GetALLTenants GetALLTenants
func (t *TenantDaoImpl) GetPagedTenants(offset, len int) ([]*model.Tenants, error) {

	var tenants []*model.Tenants
	if err := t.DB.Find(&tenants).Group("").Error; err != nil {
		return nil, err
	}
	return tenants, nil
}

//TenantServicesDaoImpl 租户应用dao
type TenantServicesDaoImpl struct {
	DB *gorm.DB
}

//GetAllServicesID get all service sample info
func (t *TenantServicesDaoImpl) GetAllServicesID() ([]*model.TenantServices, error) {
	var services []*model.TenantServices
	if err := t.DB.Select("service_id,service_alias,tenant_id").Find(&services).Error; err != nil {
		if err == gorm.ErrRecordNotFound {
			return services, nil
		}
		return nil, err
	}
	return services, nil
}

//UpdateDeployVersion update service current deploy version
func (t *TenantServicesDaoImpl) UpdateDeployVersion(serviceID, deployversion string) error {
	if err := t.DB.Exec("update tenant_services set deploy_version=? where service_id=?", deployversion, serviceID).Error; err != nil {
		return err
	}
	return nil
}

//AddModel 添加租户应用
func (t *TenantServicesDaoImpl) AddModel(mo model.Interface) error {
	service := mo.(*model.TenantServices)
	var oldService model.TenantServices
	if ok := t.DB.Where("service_alias = ? and tenant_id=?", service.ServiceAlias, service.TenantID).Find(&oldService).RecordNotFound(); ok {
		if err := t.DB.Create(service).Error; err != nil {
			return err
		}
	} else {
		return fmt.Errorf("service name  %s and  is exist in tenant %s", service.ServiceAlias, service.TenantID)
	}
	return nil
}

//UpdateModel 更新租户应用
func (t *TenantServicesDaoImpl) UpdateModel(mo model.Interface) error {
	service := mo.(*model.TenantServices)
	if err := t.DB.Save(service).Error; err != nil {
		return err
	}
	return nil
}

//GetServiceByID 获取服务通过服务id
func (t *TenantServicesDaoImpl) GetServiceByID(serviceID string) (*model.TenantServices, error) {
	var service model.TenantServices
	if err := t.DB.Where("service_id=?", serviceID).Find(&service).Error; err != nil {
		return nil, err
	}
	return &service, nil
}

//GetServiceByID 获取服务通过服务别名
func (t *TenantServicesDaoImpl) GetServiceByServiceAlias(serviceAlias string) (*model.TenantServices, error) {
	var service model.TenantServices
	if err := t.DB.Where("service_alias=?", serviceAlias).Find(&service).Error; err != nil {
		return nil, err
	}
	return &service, nil
}

//GetServiceMemoryByTenantIDs get service memory by tenant ids
func (t *TenantServicesDaoImpl) GetServiceMemoryByTenantIDs(tenantIDs []string, runningServiceIDs []string) (map[string]map[string]interface{}, error) {
	rows, err := t.DB.Raw("select tenant_id, sum(container_cpu) as cpu,sum(container_memory * replicas) as memory from tenant_services where tenant_id in (?) and service_id in (?) group by tenant_id", tenantIDs, runningServiceIDs).Rows()
	if err != nil {
		return nil, err
	}
	defer rows.Close()
	var rc = make(map[string]map[string]interface{})
	for rows.Next() {
		var cpu, mem int
		var tenantID string
		rows.Scan(&tenantID, &cpu, &mem)
		res := make(map[string]interface{})
		res["cpu"] = cpu
		res["memory"] = mem
		rc[tenantID] = res
	}
	for _, sid := range tenantIDs {
		if _, ok := rc[sid]; !ok {
			rc[sid] = make(map[string]interface{})
			rc[sid]["cpu"] = 0
			rc[sid]["memory"] = 0
		}
	}
	return rc, nil
}

//GetServiceMemoryByServiceIDs get service memory by service ids
func (t *TenantServicesDaoImpl) GetServiceMemoryByServiceIDs(serviceIDs []string) (map[string]map[string]interface{}, error) {
	rows, err := t.DB.Raw("select service_id, container_cpu as cpu,container_memory * replicas as memory from tenant_services where service_id in (?)", serviceIDs).Rows()
	if err != nil {
		return nil, err
	}
	defer rows.Close()
	var rc = make(map[string]map[string]interface{})
	for rows.Next() {
		var cpu, mem int
		var serviceID string
		rows.Scan(&serviceID, &cpu, &mem)
		res := make(map[string]interface{})
		res["cpu"] = cpu
		res["memory"] = mem
		rc[serviceID] = res
	}
	for _, sid := range serviceIDs {
		if _, ok := rc[sid]; !ok {
			rc[sid] = make(map[string]interface{})
			rc[sid]["cpu"] = 0
			rc[sid]["memory"] = 0
		}
	}
	return rc, nil
}

//GetPagedTenantService GetPagedTenantResource
func (t *TenantServicesDaoImpl) GetPagedTenantService(offset, length int, serviceIDs []string) ([]map[string]interface{}, int, error) {
	var count int
	var service model.TenantServices
	var result []map[string]interface{}
	if len(serviceIDs) == 0 {
		return result, count, nil
	}
	var re []*model.TenantServices
	if err := t.DB.Table(service.TableName()).Select("tenant_id").Where("service_id in (?)", serviceIDs).Group("tenant_id").Find(&re).Error; err != nil {
		return nil, count, err
	}
	count = len(re)
	rows, err := t.DB.Raw("SELECT tenant_id, SUM(container_cpu * replicas) AS use_cpu, SUM(container_memory * replicas) AS use_memory FROM tenant_services where service_id in (?) GROUP BY tenant_id ORDER BY use_memory DESC LIMIT ?,?", serviceIDs, offset, length).Rows()
	if err != nil {
		return nil, count, err
	}
	defer rows.Close()
	var rc = make(map[string]*map[string]interface{}, length)
	var tenantIDs []string
	for rows.Next() {
		var tenantID string
		var useCPU int
		var useMem int
		rows.Scan(&tenantID, &useCPU, &useMem)
		res := make(map[string]interface{})
		res["usecpu"] = useCPU
		res["usemem"] = useMem
		res["tenant"] = tenantID
		rc[tenantID] = &res
		result = append(result, res)
		tenantIDs = append(tenantIDs, tenantID)
	}
	newrows, err := t.DB.Raw("SELECT tenant_id, SUM(container_cpu * replicas) AS cap_cpu, SUM(container_memory * replicas) AS cap_memory FROM tenant_services where tenant_id in (?) GROUP BY tenant_id", tenantIDs).Rows()
	if err != nil {
		return nil, count, err
	}
	defer newrows.Close()
	for newrows.Next() {
		var tenantID string
		var capCPU int
		var capMem int
		newrows.Scan(&tenantID, &capCPU, &capMem)
		if _, ok := rc[tenantID]; ok {
			s := (*rc[tenantID])
			s["capcpu"] = capCPU
			s["capmem"] = capMem
			*rc[tenantID] = s
		}
	}
	tenants, err := t.DB.Raw("SELECT uuid,name,eid from tenants where uuid in (?)", tenantIDs).Rows()
	defer tenants.Close()
	for tenants.Next() {
		var tenantID string
		var name string
		var eid string
		tenants.Scan(&tenantID, &name, &eid)
		if _, ok := rc[tenantID]; ok {
			s := (*rc[tenantID])
			s["eid"] = eid
			s["tenant_name"] = name
			*rc[tenantID] = s
		}
	}
	return result, count, nil
}

//GetServiceAliasByIDs 获取应用别名
func (t *TenantServicesDaoImpl) GetServiceAliasByIDs(uids []string) ([]*model.TenantServices, error) {
	var services []*model.TenantServices
	if err := t.DB.Where("service_id in (?)", uids).Select("service_alias,service_id").Find(&services).Error; err != nil {
		if err == gorm.ErrRecordNotFound {
			return services, nil
		}
		return nil, err
	}
	return services, nil
}

//GetServiceByIDs get some service by service ids
func (t *TenantServicesDaoImpl) GetServiceByIDs(uids []string) ([]*model.TenantServices, error) {
	var services []*model.TenantServices
	if err := t.DB.Where("service_id in (?)", uids).Find(&services).Error; err != nil {
		if err == gorm.ErrRecordNotFound {
			return services, nil
		}
		return nil, err
	}
	return services, nil
}

//GetServiceByTenantIDAndServiceAlias 根据租户名和服务名
func (t *TenantServicesDaoImpl) GetServiceByTenantIDAndServiceAlias(tenantID, serviceName string) (*model.TenantServices, error) {
	var service model.TenantServices
	if err := t.DB.Where("service_alias = ? and tenant_id=?", serviceName, tenantID).Find(&service).Error; err != nil {
		return nil, err
	}
	return &service, nil
}

//GetServicesByTenantID GetServicesByTenantID
func (t *TenantServicesDaoImpl) GetServicesByTenantID(tenantID string) ([]*model.TenantServices, error) {
	var services []*model.TenantServices
	if err := t.DB.Where("tenant_id=?", tenantID).Find(&services).Error; err != nil {
		if err == gorm.ErrRecordNotFound {
			return services, nil
		}
		return nil, err
	}
	return services, nil
}

//GetServicesByTenantIDs GetServicesByTenantIDs
func (t *TenantServicesDaoImpl) GetServicesByTenantIDs(tenantIDs []string) ([]*model.TenantServices, error) {
	var services []*model.TenantServices
	if err := t.DB.Where("tenant_id in (?)", tenantIDs).Find(&services).Error; err != nil {
		if err == gorm.ErrRecordNotFound {
			return services, nil
		}
		return nil, err
	}
	return services, nil
}

//GetServicesAllInfoByTenantID GetServicesAllInfoByTenantID
func (t *TenantServicesDaoImpl) GetServicesAllInfoByTenantID(tenantID string) ([]*model.TenantServices, error) {
	var services []*model.TenantServices
	if err := t.DB.Where("tenant_id= ?", tenantID).Find(&services).Error; err != nil {
		if err == gorm.ErrRecordNotFound {
			return services, nil
		}
		return nil, err
	}
	return services, nil
}

//SetTenantServiceStatus SetTenantServiceStatus
func (t *TenantServicesDaoImpl) SetTenantServiceStatus(serviceID, status string) error {
	var service model.TenantServices
	if status == "closed" || status == "undeploy" {
		if err := t.DB.Model(&service).Where("service_id = ?", serviceID).Update(map[string]interface{}{"cur_status": status, "status": 0}).Error; err != nil {
			return err
		}
	} else {
		if err := t.DB.Model(&service).Where("service_id = ?", serviceID).Update(map[string]interface{}{"cur_status": status, "status": 1}).Error; err != nil {
			return err
		}
	}
	return nil
}

//DeleteServiceByServiceID DeleteServiceByServiceID
func (t *TenantServicesDaoImpl) DeleteServiceByServiceID(serviceID string) error {
	ts := &model.TenantServices{
		ServiceID: serviceID,
	}
	if err := t.DB.Where("service_id = ?", serviceID).Delete(ts).Error; err != nil {
		return err
	}
	return nil
}

// ListThirdPartyService lists all third party services
func (t *TenantServicesDaoImpl) ListThirdPartyServices() ([]*model.TenantServices, error) {
	var res []*model.TenantServices
	if err := t.DB.Where("kind=?", "third_party").Find(&res).Error; err != nil {
		return nil, err
	}
	return res, nil
}

//TenantServicesDeleteImpl TenantServiceDeleteImpl
type TenantServicesDeleteImpl struct {
	DB *gorm.DB
}

//AddModel 添加已删除的应用
func (t *TenantServicesDeleteImpl) AddModel(mo model.Interface) error {
	service := mo.(*model.TenantServicesDelete)
	var oldService model.TenantServicesDelete
	if ok := t.DB.Where("service_alias = ? and tenant_id=?", service.ServiceAlias, service.TenantID).Find(&oldService).RecordNotFound(); ok {
		if err := t.DB.Create(service).Error; err != nil {
			return err
		}
	}
	return nil
}

//UpdateModel 更新租户应用
func (t *TenantServicesDeleteImpl) UpdateModel(mo model.Interface) error {
	service := mo.(*model.TenantServicesDelete)
	if err := t.DB.Save(service).Error; err != nil {
		return err
	}
	return nil
}

func (t *TenantServicesDeleteImpl) GetTenantServicesDeleteByCreateTime(createTime time.Time) ([]*model.TenantServicesDelete, error) {
	var ServiceDel []*model.TenantServicesDelete
	if err := t.DB.Where("create_time < ?", createTime).Find(&ServiceDel).Error; err != nil {
		if err == gorm.ErrRecordNotFound {
			return ServiceDel, nil
		}
		return nil, err
	}
	return ServiceDel, nil
}

func (t *TenantServicesDeleteImpl) DeleteTenantServicesDelete(record *model.TenantServicesDelete) error {
	if err := t.DB.Delete(record).Error; err != nil {
		return err
	}
	return nil
}

//TenantServicesPortDaoImpl 租户应用端口操作
type TenantServicesPortDaoImpl struct {
	DB *gorm.DB
}

//AddModel 添加应用端口
func (t *TenantServicesPortDaoImpl) AddModel(mo model.Interface) error {
	port := mo.(*model.TenantServicesPort)
	var oldPort model.TenantServicesPort
	if ok := t.DB.Where("service_id = ? and container_port = ?", port.ServiceID, port.ContainerPort).Find(&oldPort).RecordNotFound(); ok {
		if err := t.DB.Create(port).Error; err != nil {
			return err
		}
	} else {
		return fmt.Errorf("service port %d in service %s is exist", port.ContainerPort, port.ServiceID)
	}
	return nil
}

//UpdateModel 更新租户
func (t *TenantServicesPortDaoImpl) UpdateModel(mo model.Interface) error {
	port := mo.(*model.TenantServicesPort)
	if port.ID == 0 {
		return fmt.Errorf("port id can not be empty when update ")
	}
	if err := t.DB.Save(port).Error; err != nil {
		return err
	}
	return nil
}

//DeleteModel 删除端口
func (t *TenantServicesPortDaoImpl) DeleteModel(serviceID string, args ...interface{}) error {
	if len(args) < 1 {
		return fmt.Errorf("can not provide containerPort")
	}
	containerPort := args[0].(int)
	tsp := &model.TenantServicesPort{
		ServiceID:     serviceID,
		ContainerPort: containerPort,
		//Protocol:      protocol,
	}
	if err := t.DB.Where("service_id=? and container_port=?", serviceID, containerPort).Delete(tsp).Error; err != nil {
		return err
	}
	return nil
}

//GetPortsByServiceID 通过服务获取port
func (t *TenantServicesPortDaoImpl) GetPortsByServiceID(serviceID string) ([]*model.TenantServicesPort, error) {
	var oldPort []*model.TenantServicesPort
	if err := t.DB.Where("service_id = ?", serviceID).Find(&oldPort).Error; err != nil {
		if err == gorm.ErrRecordNotFound {
			return oldPort, nil
		}
		return nil, err
	}
	return oldPort, nil
}

//GetOuterPorts  获取对外端口
func (t *TenantServicesPortDaoImpl) GetOuterPorts(serviceID string) ([]*model.TenantServicesPort, error) {
	var oldPort []*model.TenantServicesPort
	if err := t.DB.Where("service_id = ? and is_outer_service=?", serviceID, true).Find(&oldPort).Error; err != nil {
		if err == gorm.ErrRecordNotFound {
			return oldPort, nil
		}
		return nil, err
	}
	return oldPort, nil
}

//GetInnerPorts 获取对内端口
func (t *TenantServicesPortDaoImpl) GetInnerPorts(serviceID string) ([]*model.TenantServicesPort, error) {
	var oldPort []*model.TenantServicesPort
	if err := t.DB.Where("service_id = ? and is_inner_service=?", serviceID, true).Find(&oldPort).Error; err != nil {
		return nil, err
	}
	return oldPort, nil
}

//GetPort get port
func (t *TenantServicesPortDaoImpl) GetPort(serviceID string, port int) (*model.TenantServicesPort, error) {
	var oldPort model.TenantServicesPort
	if err := t.DB.Where("service_id = ? and container_port=?", serviceID, port).Find(&oldPort).Error; err != nil {
		return nil, err
	}
	return &oldPort, nil
}

//DELPortsByServiceID DELPortsByServiceID
func (t *TenantServicesPortDaoImpl) DELPortsByServiceID(serviceID string) error {
	var port model.TenantServicesPort
	if err := t.DB.Where("service_id=?", serviceID).Delete(&port).Error; err != nil {
		return err
	}
	return nil
}

<<<<<<< HEAD
// HasOpenPort checks if the given service(according to sid) has open port.
func (t *TenantServicesPortDaoImpl) HasOpenPort(sid string) bool {
	var port model.TenantServicesPort
	if err := t.DB.Where("service_id = ? and (is_outer_service=1 or is_inner_service=1)", sid).
		Find(&port).Error; err != nil {
		if err != gorm.ErrRecordNotFound {
			logrus.Warningf("error getting TenantServicesPort: %v", err)
		}
		return false
	}
	return true
=======
//GetDepUDPPort get all depend service udp port
func (t *TenantServicesPortDaoImpl) GetDepUDPPort(serviceID string) ([]*model.TenantServicesPort, error) {
	var portInfos []*model.TenantServicesPort
	var port model.TenantServicesPort
	var relation model.TenantServiceRelation
	if err := t.DB.Raw(fmt.Sprintf("select * from %s where protocol=? and service_id in (select dep_service_id from %s where service_id=?)", port.TableName(), relation.TableName()), "udp", serviceID).Scan(&portInfos).Error; err != nil {
		return nil, err
	}
	return portInfos, nil
>>>>>>> 9173e1e5
}

//TenantServiceRelationDaoImpl TenantServiceRelationDaoImpl
type TenantServiceRelationDaoImpl struct {
	DB *gorm.DB
}

//AddModel 添加应用依赖关系
func (t *TenantServiceRelationDaoImpl) AddModel(mo model.Interface) error {
	relation := mo.(*model.TenantServiceRelation)
	var oldRelation model.TenantServiceRelation
	if ok := t.DB.Where("service_id = ? and dep_service_id = ?", relation.ServiceID, relation.DependServiceID).Find(&oldRelation).RecordNotFound(); ok {
		if err := t.DB.Create(relation).Error; err != nil {
			return err
		}
	} else {
		return fmt.Errorf("service  %s depend service %s relation is exist", relation.ServiceID, relation.DependServiceID)
	}
	return nil
}

//UpdateModel 更新应用依赖关系
func (t *TenantServiceRelationDaoImpl) UpdateModel(mo model.Interface) error {
	relation := mo.(*model.TenantServiceRelation)
	if relation.ID == 0 {
		return fmt.Errorf("relation id can not be empty when update ")
	}
	if err := t.DB.Save(relation).Error; err != nil {
		return err
	}
	return nil
}

//DeleteModel 删除依赖
func (t *TenantServiceRelationDaoImpl) DeleteModel(serviceID string, args ...interface{}) error {
	depServiceID := args[0].(string)
	relation := &model.TenantServiceRelation{
		ServiceID:       serviceID,
		DependServiceID: depServiceID,
	}
	logrus.Infof("service: %v, depend: %v", serviceID, depServiceID)
	if err := t.DB.Where("service_id=? and dep_service_id=?", serviceID, depServiceID).Delete(relation).Error; err != nil {
		return err
	}
	return nil
}

//DeleteRelationByDepID DeleteRelationByDepID
func (t *TenantServiceRelationDaoImpl) DeleteRelationByDepID(serviceID, depID string) error {
	relation := &model.TenantServiceRelation{
		ServiceID:       serviceID,
		DependServiceID: depID,
	}
	if err := t.DB.Where("service_id=? and dep_service_id=?", serviceID, depID).Delete(relation).Error; err != nil {
		return err
	}
	return nil
}

//GetTenantServiceRelations 获取应用依赖关系
func (t *TenantServiceRelationDaoImpl) GetTenantServiceRelations(serviceID string) ([]*model.TenantServiceRelation, error) {
	var oldRelation []*model.TenantServiceRelation
	if err := t.DB.Where("service_id = ?", serviceID).Find(&oldRelation).Error; err != nil {
		if err == gorm.ErrRecordNotFound {
			return oldRelation, nil
		}
		return nil, err
	}
	return oldRelation, nil
}

//HaveRelations 是否有依赖
func (t *TenantServiceRelationDaoImpl) HaveRelations(serviceID string) bool {
	var oldRelation []*model.TenantServiceRelation
	if err := t.DB.Where("service_id = ?", serviceID).Find(&oldRelation).Error; err != nil {
		return false
	}
	if len(oldRelation) > 0 {
		return true
	}
	return false
}

//DELRelationsByServiceID DELRelationsByServiceID
func (t *TenantServiceRelationDaoImpl) DELRelationsByServiceID(serviceID string) error {
	relation := &model.TenantServiceRelation{
		ServiceID: serviceID,
	}
	if err := t.DB.Where("service_id=?", serviceID).Delete(relation).Error; err != nil {
		return err
	}
	return nil
}

//GetTenantServiceRelationsByDependServiceID 获取全部依赖当前服务的应用
func (t *TenantServiceRelationDaoImpl) GetTenantServiceRelationsByDependServiceID(dependServiceID string) ([]*model.TenantServiceRelation, error) {
	var oldRelation []*model.TenantServiceRelation
	if err := t.DB.Where("dep_service_id = ?", dependServiceID).Find(&oldRelation).Error; err != nil {
		return nil, err
	}
	return oldRelation, nil
}

//TenantServiceEnvVarDaoImpl TenantServiceEnvVarDaoImpl
type TenantServiceEnvVarDaoImpl struct {
	DB *gorm.DB
}

//AddModel 添加应用环境变量
func (t *TenantServiceEnvVarDaoImpl) AddModel(mo model.Interface) error {
	relation := mo.(*model.TenantServiceEnvVar)
	var oldRelation model.TenantServiceEnvVar
	if ok := t.DB.Where("service_id = ? and attr_name = ?", relation.ServiceID, relation.AttrName).Find(&oldRelation).RecordNotFound(); ok {
		if err := t.DB.Create(relation).Error; err != nil {
			return err
		}
	} else {
		return fmt.Errorf("already exist")
	}
	return nil
}

//UpdateModel 更新应用环境变量,只能更新环境变量值
func (t *TenantServiceEnvVarDaoImpl) UpdateModel(mo model.Interface) error {
	env := mo.(*model.TenantServiceEnvVar)
	return t.DB.Table(env.TableName()).Where("service_id=? and attr_name = ?", env.ServiceID, env.AttrName).Update("attr_value", env.AttrValue).Error
}

//DeleteModel 删除env
func (t *TenantServiceEnvVarDaoImpl) DeleteModel(serviceID string, args ...interface{}) error {
	envName := args[0].(string)
	relation := &model.TenantServiceEnvVar{
		ServiceID: serviceID,
		AttrName:  envName,
	}
	if err := t.DB.Where("service_id=? and attr_name=?", serviceID, envName).Delete(relation).Error; err != nil {
		return err
	}
	return nil
}

//GetDependServiceEnvs 获取依赖服务的环境变量
func (t *TenantServiceEnvVarDaoImpl) GetDependServiceEnvs(serviceIDs []string, scopes []string) ([]*model.TenantServiceEnvVar, error) {
	var envs []*model.TenantServiceEnvVar
	if err := t.DB.Where("service_id in (?) and scope in (?)", serviceIDs, scopes).Find(&envs).Error; err != nil {
		if err == gorm.ErrRecordNotFound {
			return envs, nil
		}
		return nil, err
	}
	return envs, nil
}

//GetServiceEnvs 获取服务环境变量
func (t *TenantServiceEnvVarDaoImpl) GetServiceEnvs(serviceID string, scopes []string) ([]*model.TenantServiceEnvVar, error) {
	var envs []*model.TenantServiceEnvVar
	if scopes == nil {
		if err := t.DB.Where("service_id=?", serviceID).Find(&envs).Error; err != nil {
			if err == gorm.ErrRecordNotFound {
				return envs, nil
			}
			return nil, err
		}
	} else {
		if err := t.DB.Where("service_id=? and scope in (?)", serviceID, scopes).Find(&envs).Error; err != nil {
			if err == gorm.ErrRecordNotFound {
				return envs, nil
			}
			return nil, err
		}
	}
	return envs, nil
}

//GetEnv 获取某个环境变量
func (t *TenantServiceEnvVarDaoImpl) GetEnv(serviceID, envName string) (*model.TenantServiceEnvVar, error) {
	var env model.TenantServiceEnvVar
	if err := t.DB.Where("service_id=? and attr_name=? ", serviceID, envName).Find(&env).Error; err != nil {
		return nil, err
	}
	return &env, nil
}

//DELServiceEnvsByServiceID 通过serviceID 删除envs
func (t *TenantServiceEnvVarDaoImpl) DELServiceEnvsByServiceID(serviceID string) error {
	var env model.TenantServiceEnvVar
	if err := t.DB.Where("service_id=?", serviceID).Find(&env).Error; err != nil {
		return err
	}
	if err := t.DB.Where("service_id=?", serviceID).Delete(&env).Error; err != nil {
		return err
	}
	return nil
}

//TenantServiceMountRelationDaoImpl 依赖存储
type TenantServiceMountRelationDaoImpl struct {
	DB *gorm.DB
}

//AddModel 添加应用依赖挂载
func (t *TenantServiceMountRelationDaoImpl) AddModel(mo model.Interface) error {
	relation := mo.(*model.TenantServiceMountRelation)
	var oldRelation model.TenantServiceMountRelation
	if ok := t.DB.Where("service_id = ? and dep_service_id = ? and volume_name=?", relation.ServiceID, relation.DependServiceID, relation.VolumeName).Find(&oldRelation).RecordNotFound(); ok {
		if err := t.DB.Create(relation).Error; err != nil {
			return err
		}
	} else {
		return fmt.Errorf("service  %s depend service %s mount relation is exist", relation.ServiceID, relation.DependServiceID)
	}
	return nil
}

//UpdateModel 更新应用依赖挂载
func (t *TenantServiceMountRelationDaoImpl) UpdateModel(mo model.Interface) error {
	relation := mo.(*model.TenantServiceMountRelation)
	if relation.ID == 0 {
		return fmt.Errorf("mount relation id can not be empty when update ")
	}
	if err := t.DB.Save(relation).Error; err != nil {
		return err
	}
	return nil
}

//DElTenantServiceMountRelationByServiceAndName DElTenantServiceMountRelationByServiceAndName
func (t *TenantServiceMountRelationDaoImpl) DElTenantServiceMountRelationByServiceAndName(serviceID, name string) error {
	var relation model.TenantServiceMountRelation
	if err := t.DB.Where("service_id=? and volume_name=? ", serviceID, name).Find(&relation).Error; err != nil {
		return err
	}
	if err := t.DB.Where("service_id=? and volume_name=? ", serviceID, name).Delete(&relation).Error; err != nil {
		return err
	}
	return nil
}

//DElTenantServiceMountRelationByDepService del mount relation
func (t *TenantServiceMountRelationDaoImpl) DElTenantServiceMountRelationByDepService(serviceID, depServiceID string) error {
	var relation model.TenantServiceMountRelation
	if err := t.DB.Where("service_id=? and dep_service_id=?", serviceID, depServiceID).Find(&relation).Error; err != nil {
		return err
	}
	if err := t.DB.Where("service_id=? and dep_service_id=?", serviceID, depServiceID).Delete(&relation).Error; err != nil {
		return err
	}
	return nil
}

//DELTenantServiceMountRelationByServiceID DELTenantServiceMountRelationByServiceID
func (t *TenantServiceMountRelationDaoImpl) DELTenantServiceMountRelationByServiceID(serviceID string) error {
	var relation model.TenantServiceMountRelation
	if err := t.DB.Where("service_id=?", serviceID).Delete(&relation).Error; err != nil {
		return err
	}
	return nil
}

//GetTenantServiceMountRelationsByService 获取应用的所有挂载依赖
func (t *TenantServiceMountRelationDaoImpl) GetTenantServiceMountRelationsByService(serviceID string) ([]*model.TenantServiceMountRelation, error) {
	var relations []*model.TenantServiceMountRelation
	if err := t.DB.Where("service_id=? ", serviceID).Find(&relations).Error; err != nil {
		if err == gorm.ErrRecordNotFound {
			return relations, nil
		}
		return nil, err
	}
	return relations, nil
}

//TenantServiceVolumeDaoImpl 应用存储
type TenantServiceVolumeDaoImpl struct {
	DB *gorm.DB
}

//GetAllVolumes 获取全部存储信息
func (t *TenantServiceVolumeDaoImpl) GetAllVolumes() ([]*model.TenantServiceVolume, error) {
	var volumes []*model.TenantServiceVolume
	if err := t.DB.Find(&volumes).Error; err != nil {
		if err == gorm.ErrRecordNotFound {
			return volumes, nil
		}
		return nil, err
	}
	return volumes, nil
}

//AddModel 添加应用挂载
func (t *TenantServiceVolumeDaoImpl) AddModel(mo model.Interface) error {
	volume := mo.(*model.TenantServiceVolume)
	var oldvolume model.TenantServiceVolume
	if ok := t.DB.Where("(volume_name=? or volume_path = ?) and service_id=?", volume.VolumeName, volume.VolumePath, volume.ServiceID).Find(&oldvolume).RecordNotFound(); ok {
		if err := t.DB.Create(volume).Error; err != nil {
			return err
		}
	} else {
		return fmt.Errorf("service  %s volume name %s  path  %s is exist ", volume.ServiceID, volume.VolumeName, volume.VolumePath)
	}
	return nil
}

//UpdateModel 更��应用挂载
func (t *TenantServiceVolumeDaoImpl) UpdateModel(mo model.Interface) error {
	volume := mo.(*model.TenantServiceVolume)
	if volume.ID == 0 {
		return fmt.Errorf("volume id can not be empty when update ")
	}
	if err := t.DB.Save(volume).Error; err != nil {
		return err
	}
	return nil
}

//GetTenantServiceVolumesByServiceID 获取应用挂载
func (t *TenantServiceVolumeDaoImpl) GetTenantServiceVolumesByServiceID(serviceID string) ([]*model.TenantServiceVolume, error) {
	var volumes []*model.TenantServiceVolume
	if err := t.DB.Where("service_id=? ", serviceID).Find(&volumes).Error; err != nil {
		if err == gorm.ErrRecordNotFound {
			return volumes, nil
		}
		return nil, err
	}
	return volumes, nil
}

//DeleteModel 删除挂载
func (t *TenantServiceVolumeDaoImpl) DeleteModel(serviceID string, args ...interface{}) error {
	var volume model.TenantServiceVolume
	volumeName := args[0].(string)
	if err := t.DB.Where("volume_name = ? and service_id=?", volumeName, serviceID).Find(&volume).Error; err != nil {
		return err
	}
	if err := t.DB.Where("volume_name = ? and service_id=?", volumeName, serviceID).Delete(&volume).Error; err != nil {
		return err
	}
	return nil
}

//DeleteByServiceIDAndVolumePath 删除挂载通过挂载的目录
func (t *TenantServiceVolumeDaoImpl) DeleteByServiceIDAndVolumePath(serviceID string, volumePath string) error {
	var volume model.TenantServiceVolume
	if err := t.DB.Where("volume_path = ? and service_id=?", volumePath, serviceID).Find(&volume).Error; err != nil {
		return err
	}
	if err := t.DB.Where("volume_path = ? and service_id=?", volumePath, serviceID).Delete(&volume).Error; err != nil {
		return err
	}
	return nil
}

//GetVolumeByServiceIDAndName 获取存储信息
func (t *TenantServiceVolumeDaoImpl) GetVolumeByServiceIDAndName(serviceID, name string) (*model.TenantServiceVolume, error) {
	var volume model.TenantServiceVolume
	if err := t.DB.Where("service_id=? and volume_name=? ", serviceID, name).Find(&volume).Error; err != nil {
		return nil, err
	}
	return &volume, nil
}

//DeleteTenantServiceVolumesByServiceID 删除挂载
func (t *TenantServiceVolumeDaoImpl) DeleteTenantServiceVolumesByServiceID(serviceID string) error {
	var volume model.TenantServiceVolume
	if err := t.DB.Where("service_id=? ", serviceID).Delete(&volume).Error; err != nil {
		return err
	}
	return nil
}

//TenantServiceConfigFileDaoImpl is a implementation of TenantServiceConfigFileDao
type TenantServiceConfigFileDaoImpl struct {
	DB *gorm.DB
}

func (t *TenantServiceConfigFileDaoImpl) AddModel(mo model.Interface) error {
	configFile, ok := mo.(*model.TenantServiceConfigFile)
	if !ok {
		return fmt.Errorf("can't convert %s to *model.TenantServiceConfigFile", reflect.TypeOf(mo))
	}
	var old model.TenantServiceConfigFile
	if ok := t.DB.Where("uuid = ?", configFile.UUID).Find(&old).RecordNotFound(); ok {
		if err := t.DB.Create(configFile).Error; err != nil {
			return err
		}
	} else {
		return fmt.Errorf("ConfigFile already exists according to uuid(%s)", configFile.UUID)
	}
	return nil
}

// UpdateModel updates config file
func (t *TenantServiceConfigFileDaoImpl) UpdateModel(mo model.Interface) error {
	configFile, ok := mo.(*model.TenantServiceConfigFile)
	if !ok {
		return fmt.Errorf("can't convert %s to *model.TenantServiceConfigFile", reflect.TypeOf(mo))
	}

	return t.DB.Table(configFile.TableName()).
		Where("uuid = ?", configFile.UUID).
		Update(configFile).Error
}

// GetByVolumeName get config file by volume name
func (t *TenantServiceConfigFileDaoImpl) GetByVolumeName(volumeName string) (*model.TenantServiceConfigFile, error) {
	var res model.TenantServiceConfigFile
	if err := t.DB.Where("volume_name = ?", volumeName).Find(&res).Error; err != nil {
		return nil, err
	}

	return &res, nil
}

// DelByVolumeID deletes config files according to volume id
func (t *TenantServiceConfigFileDaoImpl) DelByVolumeID(volumeName string) error {
	var cfs []model.TenantServiceConfigFile
	return t.DB.Where("volume_name = ?", volumeName).Delete(&cfs).Error
}

//TenantServiceLBMappingPortDaoImpl stream服务映射
type TenantServiceLBMappingPortDaoImpl struct {
	DB *gorm.DB
}

//AddModel 添加应用端口映射
func (t *TenantServiceLBMappingPortDaoImpl) AddModel(mo model.Interface) error {
	mapPort := mo.(*model.TenantServiceLBMappingPort)
	var oldMapPort model.TenantServiceLBMappingPort
	if ok := t.DB.Where("port=? ", mapPort.Port).Find(&oldMapPort).RecordNotFound(); ok {
		if err := t.DB.Create(mapPort).Error; err != nil {
			return err
		}
	} else {
		return fmt.Errorf("external port(%d) is exist ", mapPort.Port)
	}
	return nil
}

//UpdateModel 更新应用端口映射
func (t *TenantServiceLBMappingPortDaoImpl) UpdateModel(mo model.Interface) error {
	mapPort := mo.(*model.TenantServiceLBMappingPort)
	if mapPort.ID == 0 {
		return fmt.Errorf("mapport id can not be empty when update ")
	}
	if err := t.DB.Save(mapPort).Error; err != nil {
		return err
	}
	return nil
}

//GetTenantServiceLBMappingPort 获取端口映射
func (t *TenantServiceLBMappingPortDaoImpl) GetTenantServiceLBMappingPort(serviceID string, containerPort int) (*model.TenantServiceLBMappingPort, error) {
	var mapPort model.TenantServiceLBMappingPort
	if err := t.DB.Where("service_id=? and container_port=?", serviceID, containerPort).Find(&mapPort).Error; err != nil {
		return nil, err
	}
	return &mapPort, nil
}

// GetLBMappingPortByServiceIDAndPort returns a LBMappingPort by serviceID and port
func (t *TenantServiceLBMappingPortDaoImpl) GetLBMappingPortByServiceIDAndPort(serviceID string, port int) (*model.TenantServiceLBMappingPort, error) {
	var mapPort model.TenantServiceLBMappingPort
	if err := t.DB.Where("service_id=? and port=?", serviceID, port).Find(&mapPort).Error; err != nil {
		return nil, err
	}
	return &mapPort, nil
}

// GetLBPortsASC gets all LBMappingPorts ascending
func (t *TenantServiceLBMappingPortDaoImpl) GetLBPortsASC() ([]*model.TenantServiceLBMappingPort, error) {
	var ports []*model.TenantServiceLBMappingPort
	if err := t.DB.Order("port asc").Find(&ports).Error; err != nil {
		return nil, fmt.Errorf("select all exist port error,%s", err.Error())
	}
	return ports, nil
}

//CreateTenantServiceLBMappingPort 创建负载均衡VS端口,如果端口分配已存在，直接返回
func (t *TenantServiceLBMappingPortDaoImpl) CreateTenantServiceLBMappingPort(serviceID string, containerPort int) (*model.TenantServiceLBMappingPort, error) {
	var mapPorts []*model.TenantServiceLBMappingPort
	var mapPort model.TenantServiceLBMappingPort
	err := t.DB.Where("service_id=? and container_port=?", serviceID, containerPort).Find(&mapPort).Error
	if err == nil {
		return &mapPort, nil
	}
	//分配端口
	var ports []int
	err = t.DB.Order("port asc").Find(&mapPorts).Error
	if err != nil {
		return nil, fmt.Errorf("select all exist port error,%s", err.Error())
	}
	for _, p := range mapPorts {
		ports = append(ports, p.Port)
	}
	maxPort, _ := strconv.Atoi(os.Getenv("MIN_LB_PORT"))
	minPort, _ := strconv.Atoi(os.Getenv("MAX_LB_PORT"))
	if minPort == 0 {
		minPort = 20001
	}
	if maxPort == 0 {
		maxPort = 35000
	}
	var maxUsePort int
	if len(ports) > 0 {
		maxUsePort = ports[len(ports)-1]
	} else {
		maxUsePort = 20001
	}
	//顺序分配端口
	selectPort := maxUsePort + 1
	if selectPort <= maxPort {
		mp := &model.TenantServiceLBMappingPort{
			ServiceID:     serviceID,
			Port:          selectPort,
			ContainerPort: containerPort,
		}
		if err := t.DB.Save(mp).Error; err == nil {
			return mp, nil
		}
	}
	//捡漏以前端口
	selectPort = minPort
	errCount := 0
	for _, p := range ports {
		if p == selectPort {
			selectPort = selectPort + 1
			continue
		}
		if p > selectPort {
			mp := &model.TenantServiceLBMappingPort{
				ServiceID:     serviceID,
				Port:          selectPort,
				ContainerPort: containerPort,
			}
			if err := t.DB.Save(mp).Error; err != nil {
				logrus.Errorf("save select map vs port %d error %s", selectPort, err.Error())
				errCount++
				if errCount > 2 { //尝试3次
					break
				}
			} else {
				return mp, nil
			}
		}
		selectPort = selectPort + 1
	}
	if selectPort <= maxPort {
		mp := &model.TenantServiceLBMappingPort{
			ServiceID:     serviceID,
			Port:          selectPort,
			ContainerPort: containerPort,
		}
		if err := t.DB.Save(mp).Error; err != nil {
			logrus.Errorf("save select map vs port %d error %s", selectPort, err.Error())
			return nil, fmt.Errorf("can not select a good port for service stream port")
		}
		return mp, nil
	}
	logrus.Errorf("no more lb port can be use,max port is %d", maxPort)
	return nil, fmt.Errorf("no more lb port can be use,max port is %d", maxPort)
}

//GetTenantServiceLBMappingPortByService 获取端口映射
func (t *TenantServiceLBMappingPortDaoImpl) GetTenantServiceLBMappingPortByService(serviceID string) ([]*model.TenantServiceLBMappingPort, error) {
	var mapPort []*model.TenantServiceLBMappingPort
	if err := t.DB.Where("service_id=?", serviceID).Find(&mapPort).Error; err != nil {
		return nil, err
	}
	return mapPort, nil
}

//DELServiceLBMappingPortByServiceID DELServiceLBMappingPortByServiceID
func (t *TenantServiceLBMappingPortDaoImpl) DELServiceLBMappingPortByServiceID(serviceID string) error {
	mapPorts := &model.TenantServiceLBMappingPort{
		ServiceID: serviceID,
	}
	if err := t.DB.Where("service_id=?", serviceID).Delete(mapPorts).Error; err != nil {
		return err
	}
	return nil
}

//DELServiceLBMappingPortByServiceIDAndPort DELServiceLBMappingPortByServiceIDAndPort
func (t *TenantServiceLBMappingPortDaoImpl) DELServiceLBMappingPortByServiceIDAndPort(serviceID string, lbport int) error {
	var mapPorts model.TenantServiceLBMappingPort
	if err := t.DB.Where("service_id=? and port=?", serviceID, lbport).Delete(&mapPorts).Error; err != nil {
		return err
	}
	return nil
}

// GetLBPortByTenantAndPort  GetLBPortByTenantAndPort
func (t *TenantServiceLBMappingPortDaoImpl) GetLBPortByTenantAndPort(tenantID string, lbport int) (*model.TenantServiceLBMappingPort, error) {
	var mapPort model.TenantServiceLBMappingPort
	if err := t.DB.Raw("select * from tenant_lb_mapping_port where port=? and service_id in(select service_id from tenant_services where tenant_id=?)", lbport, tenantID).Scan(&mapPort).Error; err != nil {
		return nil, err
	}
	return &mapPort, nil
}

// PortExists checks if the port exists
func (t *TenantServiceLBMappingPortDaoImpl) PortExists(port int) bool {
	var mapPorts model.TenantServiceLBMappingPort
	return !t.DB.Where("port=?", port).Find(&mapPorts).RecordNotFound()
}

//ServiceLabelDaoImpl ServiceLabelDaoImpl
type ServiceLabelDaoImpl struct {
	DB *gorm.DB
}

//AddModel 添加应用Label
func (t *ServiceLabelDaoImpl) AddModel(mo model.Interface) error {
	label := mo.(*model.TenantServiceLable)
	var oldLabel model.TenantServiceLable
	if label.LabelKey == model.LabelKeyServiceType { //LabelKeyServiceType 只能有一条
		if ok := t.DB.Where("service_id = ? and label_key=?", label.ServiceID, label.LabelKey).Find(&oldLabel).RecordNotFound(); ok {
			if err := t.DB.Create(label).Error; err != nil {
				return err
			}
		} else {
			return fmt.Errorf("label key %s of service %s is exist", label.LabelKey, label.ServiceID)
		}
	} else {
		if ok := t.DB.Where("service_id = ? and label_key=? and label_value=?", label.ServiceID, label.LabelKey, label.LabelValue).Find(&oldLabel).RecordNotFound(); ok {
			if err := t.DB.Create(label).Error; err != nil {
				return err
			}
		} else {
			return fmt.Errorf("label key %s value %s of service %s is exist", label.LabelKey, label.LabelValue, label.ServiceID)
		}
	}
	return nil
}

//UpdateModel 更新应用Label
func (t *ServiceLabelDaoImpl) UpdateModel(mo model.Interface) error {
	label := mo.(*model.TenantServiceLable)
	if label.ID == 0 {
		return fmt.Errorf("label id can not be empty when update ")
	}
	if err := t.DB.Save(label).Error; err != nil {
		return err
	}
	return nil
}

//DeleteModel 删除应用label
func (t *ServiceLabelDaoImpl) DeleteModel(serviceID string, args ...interface{}) error {
	label := &model.TenantServiceLable{
		ServiceID:  serviceID,
		LabelKey:   args[0].(string),
		LabelValue: args[1].(string),
	}
	if err := t.DB.Where("service_id=? and label_key=? and label_value=?",
		serviceID, label.LabelKey, label.LabelValue).Delete(label).Error; err != nil {
		return err
	}
	return nil
}

//DeleteLabelByServiceID 删除应用全部label
func (t *ServiceLabelDaoImpl) DeleteLabelByServiceID(serviceID string) error {
	label := &model.TenantServiceLable{
		ServiceID: serviceID,
	}
	if err := t.DB.Where("service_id=?", serviceID).Delete(label).Error; err != nil {
		return err
	}
	return nil
}

//GetTenantServiceLabel GetTenantServiceLabel
func (t *ServiceLabelDaoImpl) GetTenantServiceLabel(serviceID string) ([]*model.TenantServiceLable, error) {
	var labels []*model.TenantServiceLable
	if err := t.DB.Where("service_id=?", serviceID).Find(&labels).Error; err != nil {
		if err == gorm.ErrRecordNotFound {
			return labels, nil
		}
		return nil, err
	}
	return labels, nil
}

//GetTenantServiceNodeSelectorLabel GetTenantServiceNodeSelectorLabel
func (t *ServiceLabelDaoImpl) GetTenantServiceNodeSelectorLabel(serviceID string) ([]*model.TenantServiceLable, error) {
	var labels []*model.TenantServiceLable
	if err := t.DB.Where("service_id=? and label_key=?", serviceID, model.LabelKeyNodeSelector).Find(&labels).Error; err != nil {
		if err == gorm.ErrRecordNotFound {
			return labels, nil
		}
		return nil, err
	}
	return labels, nil
}

// GetLabelByNodeSelectorKey returns a label by node-selector and label_value
func (t *ServiceLabelDaoImpl) GetLabelByNodeSelectorKey(serviceID string, labelValue string) (*model.TenantServiceLable, error) {
	var label model.TenantServiceLable
	if err := t.DB.Where("service_id=? and label_key = ? and label_value=?", serviceID, model.LabelKeyNodeSelector,
		labelValue).Find(&label).Error; err != nil {
		return nil, err
	}
	return &label, nil
}

//GetTenantNodeAffinityLabel returns TenantServiceLable matching serviceID and LabelKeyNodeAffinity
func (t *ServiceLabelDaoImpl) GetTenantNodeAffinityLabel(serviceID string) (*model.TenantServiceLable, error) {
	var label model.TenantServiceLable
	if err := t.DB.Where("service_id=? and label_key = ?", serviceID, model.LabelKeyNodeAffinity).
		Find(&label).Error; err != nil {
		if err == gorm.ErrRecordNotFound {
			return &label, nil
		}
		return nil, err
	}
	return &label, nil
}

//GetTenantServiceAffinityLabel GetTenantServiceAffinityLabel
func (t *ServiceLabelDaoImpl) GetTenantServiceAffinityLabel(serviceID string) ([]*model.TenantServiceLable, error) {
	var labels []*model.TenantServiceLable
	if err := t.DB.Where("service_id=? and label_key in (?)", serviceID, []string{model.LabelKeyNodeSelector, model.LabelKeyNodeAffinity,
		model.LabelKeyServiceAffinity, model.LabelKeyServiceAntyAffinity}).Find(&labels).Error; err != nil {
		if err == gorm.ErrRecordNotFound {
			return labels, nil
		}
		return nil, err
	}
	return labels, nil
}

//GetTenantServiceTypeLabel GetTenantServiceTypeLabel
func (t *ServiceLabelDaoImpl) GetTenantServiceTypeLabel(serviceID string) (*model.TenantServiceLable, error) {
	var label model.TenantServiceLable
	if err := t.DB.Where("service_id=? and label_key=?", serviceID, model.LabelKeyServiceType).Find(&label).Error; err != nil {
		if err == gorm.ErrRecordNotFound {
			return nil, nil
		}
		return nil, err
	}
	return &label, nil
}

//DELTenantServiceLabelsByLabelvaluesAndServiceID DELTenantServiceLabelsByLabelvaluesAndServiceID
func (t *ServiceLabelDaoImpl) DelTenantServiceLabelsByLabelValuesAndServiceID(serviceID string) error {
	var label model.TenantServiceLable
	if err := t.DB.Where("service_id=? and label_value=?", serviceID, model.LabelKeyNodeSelector).Delete(&label).Error; err != nil {
		return err
	}
	return nil
}

//DelTenantServiceLabels deletes labels
func (t *ServiceLabelDaoImpl) DelTenantServiceLabelsByServiceIDKeyValue(serviceID string, labelKey string,
	labelValue string) error {
	var label model.TenantServiceLable
	if err := t.DB.Where("service_id=? and label_key=? and label_value=?", serviceID, labelKey,
		labelValue).Delete(&label).Error; err != nil {
		return err
	}
	return nil
}

//DelTenantServiceLabelsByServiceIDKey deletes labels by serviceID and labelKey
func (t *ServiceLabelDaoImpl) DelTenantServiceLabelsByServiceIDKey(serviceID string, labelKey string) error {
	var label model.TenantServiceLable
	if err := t.DB.Where("service_id=? and label_key=?", serviceID, labelKey).Delete(&label).Error; err != nil {
		return err
	}
	return nil
}<|MERGE_RESOLUTION|>--- conflicted
+++ resolved
@@ -578,7 +578,6 @@
 	return nil
 }
 
-<<<<<<< HEAD
 // HasOpenPort checks if the given service(according to sid) has open port.
 func (t *TenantServicesPortDaoImpl) HasOpenPort(sid string) bool {
 	var port model.TenantServicesPort
@@ -590,7 +589,7 @@
 		return false
 	}
 	return true
-=======
+
 //GetDepUDPPort get all depend service udp port
 func (t *TenantServicesPortDaoImpl) GetDepUDPPort(serviceID string) ([]*model.TenantServicesPort, error) {
 	var portInfos []*model.TenantServicesPort
@@ -600,7 +599,6 @@
 		return nil, err
 	}
 	return portInfos, nil
->>>>>>> 9173e1e5
 }
 
 //TenantServiceRelationDaoImpl TenantServiceRelationDaoImpl
