package openresty

import (
	"fmt"
	"github.com/goodrain/rainbond/gateway/annotations/proxy"

	"github.com/goodrain/rainbond/gateway/controller/openresty/model"
	"github.com/goodrain/rainbond/gateway/v1"
)

func langGoodrainMe(ip string) *model.Server {
	proxy := proxy.NewProxyConfig()
	proxy.ConnectTimeout = 60
	proxy.ReadTimeout = 600
	proxy.SendTimeout = 600
	svr := &model.Server{
		Listen:     fmt.Sprintf("%s:%d", ip, 80),
		ServerName: "lang.goodrain.me",
		Rewrites: []model.Rewrite{
			{
				Regex:       "^/(.*)$",
				Replacement: "/artifactory/pkg_lang/$1",
				Flag:        "break",
			},
		},
		Locations: []*model.Location{
			{
<<<<<<< HEAD
				Path:          "/",
				ProxyRedirect: "off",
				Proxy:         proxy,
=======
				EnableMetrics:       false,
				DisableAccessLog:    true,
				Path:                "/",
				ProxyRedirect:       "off",
				ProxyConnectTimeout: model.Time{Num: 60, Unit: "s"},
				ProxyReadTimeout:    model.Time{Num: 600, Unit: "s"},
				ProxySendTimeout:    model.Time{Num: 600, Unit: "s"},
>>>>>>> 9c9c6f6b
				ProxySetHeaders: []*model.ProxySetHeader{
					{Field: "Host", Value: "$http_host"},
					{Field: "X-Real-IP", Value: "$remote_addr"},
					{Field: "X-Forwarded-For", Value: "$proxy_add_x_forwarded_for"},
				},
				NameCondition: map[string]*v1.Condition{
					"lang": {
						Type:  v1.DefaultType,
						Value: map[string]string{"1": "1"},
					},
				},
			},
		},
	}
	return svr
}

func mavenGoodrainMe(ip string) *model.Server {
	proxy := proxy.NewProxyConfig()
	proxy.ConnectTimeout = 60
	proxy.ReadTimeout = 600
	proxy.SendTimeout = 600
	svr := &model.Server{
		Listen:     fmt.Sprintf("%s:%d", ip, 80),
		ServerName: "maven.goodrain.me",
		Locations: []*model.Location{
			{
				EnableMetrics:    false,
				DisableAccessLog: true,
				Path:             "/",
				Rewrites: []model.Rewrite{
					{
						Regex:       "^/(.*)$",
						Replacement: "/artifactory/libs-release/$1",
						Flag:        "break",
					},
				},
				ProxyRedirect: "off",
				Proxy:         proxy,
				ProxySetHeaders: []*model.ProxySetHeader{
					{Field: "Host", Value: "$http_host"},
					{Field: "X-Real-IP", Value: "$remote_addr"},
					{Field: "X-Forwarded-For", Value: "$proxy_add_x_forwarded_for"},
				},
				NameCondition: map[string]*v1.Condition{
					"maven": {
						Type:  v1.DefaultType,
						Value: map[string]string{"1": "1"},
					},
				},
			},
			{
				Path:             "/monitor",
				Proxy:            proxy,
				Return:           model.Return{Code: 204},
				DisableProxyPass: true,
			},
		},
	}
	return svr
}

func goodrainMe(cfgPath string, ip string) *model.Server {
	proxy := proxy.NewProxyConfig()
	proxy.ReadTimeout = 900
	svr := &model.Server{
		Listen:                  fmt.Sprintf("%s:%d %s", ip, 443, "ssl"),
		ServerName:              "goodrain.me",
		SSLCertificate:          fmt.Sprintf("%s/%s", cfgPath, "ssl/server.crt"),
		SSLCertificateKey:       fmt.Sprintf("%s/%s", cfgPath, "ssl/server.key"),
		ClientMaxBodySize:       model.Size{Num: 0, Unit: "k"},
		ChunkedTransferEncoding: true,
		Locations: []*model.Location{
			{
				EnableMetrics:    false,
				DisableAccessLog: true,
				Path:             "/v2/",
				ProxySetHeaders: []*model.ProxySetHeader{
					{Field: "Host", Value: "$http_host"},
					{Field: "X-Real-IP", Value: "$remote_addr"},
					{Field: "X-Forwarded-For", Value: "$proxy_add_x_forwarded_for"},
					{Field: "X-Forwarded-Proto", Value: "https"},
				},
				Proxy: proxy,
				NameCondition: map[string]*v1.Condition{
					"registry": {
						Type:  v1.DefaultType,
						Value: map[string]string{"1": "1"},
					},
				},
			},
			{
				Path:             "/monitor",
				Proxy:            proxy,
				Return:           model.Return{Code: 200, Text: "ok"},
				DisableProxyPass: true,
			},
		},
	}
	return svr
}

func repoGoodrainMe(ip string) *model.Server {
	return &model.Server{
		Listen:     fmt.Sprintf("%s:%d", ip, 80),
		Root:       "/grdata/services/offline/pkgs/",
		ServerName: "repo.goodrain.me",
	}
}

func kubeApiserver(ip string) *model.Server {
	svr := &model.Server{
		Listen:    fmt.Sprintf("%s:%d", ip, 6443),
		ProxyPass: "kube_apiserver",
		ProxyTimeout: model.Time{
			Num:  10,
			Unit: "m",
		},
		ProxyConnectTimeout: model.Time{
			Num:  10,
			Unit: "m",
		},
	}

	return svr
}<|MERGE_RESOLUTION|>--- conflicted
+++ resolved
@@ -25,19 +25,11 @@
 		},
 		Locations: []*model.Location{
 			{
-<<<<<<< HEAD
-				Path:          "/",
-				ProxyRedirect: "off",
-				Proxy:         proxy,
-=======
-				EnableMetrics:       false,
-				DisableAccessLog:    true,
-				Path:                "/",
-				ProxyRedirect:       "off",
-				ProxyConnectTimeout: model.Time{Num: 60, Unit: "s"},
-				ProxyReadTimeout:    model.Time{Num: 600, Unit: "s"},
-				ProxySendTimeout:    model.Time{Num: 600, Unit: "s"},
->>>>>>> 9c9c6f6b
+				Path:             "/",
+				ProxyRedirect:    "off",
+				EnableMetrics:    false,
+				DisableAccessLog: true,
+				Proxy:            proxy,
 				ProxySetHeaders: []*model.ProxySetHeader{
 					{Field: "Host", Value: "$http_host"},
 					{Field: "X-Real-IP", Value: "$remote_addr"},
