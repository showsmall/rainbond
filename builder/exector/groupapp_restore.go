--- conflicted
+++ resolved
@@ -473,25 +473,7 @@
 				return fmt.Errorf("create app relation when restore backup error. %s", err.Error())
 			}
 		}
-<<<<<<< HEAD
-		// for _, a := range app.PluginConfigs {
-		// 	a.ID = 0
-		// 	if err := db.GetManager().TenantPluginVersionConfigDaoTransactions(tx).AddModel(a); err != nil {
-		// 		tx.Rollback()
-		// 		return fmt.Errorf("create app plugin config when restore backup error. %s", err.Error())
-		// 	}
-		// }
-		localPath := os.Getenv("LOCAL_DATA_PATH")
-		sharePath := os.Getenv("SHARE_DATA_PATH")
-		if localPath == "" {
-			localPath = "/grlocaldata"
-		}
-		if sharePath == "" {
-			sharePath = "/grdata"
-		}
-=======
 		localPath, sharePath := GetVolumeDir()
->>>>>>> 3cbc7c6e
 		for _, a := range app.ServiceVolume {
 			a.ID = 0
 			switch a.VolumeType {
