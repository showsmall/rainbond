// RAINBOND, Application Management Platform
// Copyright (C) 2014-2017 Goodrain Co., Ltd.

// This program is free software: you can redistribute it and/or modify
// it under the terms of the GNU General Public License as published by
// the Free Software Foundation, either version 3 of the License, or
// (at your option) any later version. For any non-GPL usage of Rainbond,
// one or multiple Commercial Licenses authorized by Goodrain Co., Ltd.
// must be obtained first.

// This program is distributed in the hope that it will be useful,
// but WITHOUT ANY WARRANTY; without even the implied warranty of
// MERCHANTABILITY or FITNESS FOR A PARTICULAR PURPOSE. See the
// GNU General Public License for more details.

// You should have received a copy of the GNU General Public License
// along with this program. If not, see <http://www.gnu.org/licenses/>.

package exector

import (
	"errors"
	"fmt"
<<<<<<< HEAD
=======
	"github.com/Sirupsen/logrus"
	"github.com/bitly/go-simplejson"
	"github.com/docker/engine-api/client"
	"github.com/goodrain/rainbond/builder/sources"
	"github.com/goodrain/rainbond/db"
	"github.com/goodrain/rainbond/event"
	"github.com/tidwall/gjson"
>>>>>>> 990ba031
	"io/ioutil"
	"os/exec"
	"path/filepath"
	"strings"
	"time"
<<<<<<< HEAD

	"github.com/Sirupsen/logrus"
	"github.com/docker/engine-api/client"
	"github.com/goodrain/rainbond/builder/sources"
	"github.com/goodrain/rainbond/db"
	"github.com/goodrain/rainbond/db/model"
	"github.com/goodrain/rainbond/event"
	"github.com/tidwall/gjson"
=======
	"github.com/goodrain/rainbond/api/model"
	"encoding/json"
>>>>>>> 990ba031
)

func init() {
	RegisterWorker("import_app", NewImportApp)
}

//ExportApp Export app to specified format(rainbond-app or dockercompose)
type ImportApp struct {
	EventID      string `json:"event_id"`
	Format       string `json:"format"`
	SourceDir    string `json:"source_dir"`
	ServiceImage model.ServiceImage
	ServiceSlug  model.ServiceSlug
	Logger       event.Logger
	DockerClient *client.Client
}

//NewExportApp create
func NewImportApp(in []byte) (TaskWorker, error) {
	dockerClient, err := client.NewEnvClient()
	if err != nil {
		logrus.Error("Failed to create task for export app: ", err)
		return nil, err
	}

	eventID := gjson.GetBytes(in, "event_id").String()
	var serviceImage model.ServiceImage
	var serviceSlug model.ServiceSlug
	if err := json.Unmarshal([]byte(gjson.GetBytes(in, "service_image").String()), &serviceImage); err != nil {
		logrus.Error("Failed to unmarshal service_image for import: ", err)
		return nil
	}

	if err := json.Unmarshal([]byte(gjson.GetBytes(in, "service_slug").String()), &serviceSlug); err != nil {
		logrus.Error("Failed to unmarshal service_slug for import app: ", err)
		return nil
	}

	logger := event.GetManager().GetLogger(eventID)

	return &ImportApp{
		Format:       gjson.GetBytes(in, "format").String(),
		SourceDir:    gjson.GetBytes(in, "source_dir").String(),
		ServiceImage: serviceImage,
		ServiceSlug:  serviceSlug,
		Logger:       logger,
		EventID:      eventID,
		DockerClient: dockerClient,
	}, nil
}

//Stop stop
func (i *ImportApp) Stop() error {
	return nil
}

//Name return worker name
func (i *ImportApp) Name() string {
	return "export_app"
}

//GetLogger GetLogger
func (i *ImportApp) GetLogger() event.Logger {
	return i.Logger
}

//Run Run
func (i *ImportApp) Run(timeout time.Duration) error {
	if i.Format == "rainbond-app" {
		err := i.importApp()
		if err != nil {
			i.updateStatus("failed", "")
		}
		return err
	}
	return errors.New("Unsupported the format: " + i.Format)
}

// 组目录命名规则，将组名中unicode转为中文，并去掉空格，"JAVA-ETCD\\u5206\\u4eab\\u7ec4" -> "JAVA-ETCD分享组"
func (i *ImportApp) importApp() error {
	// 解压tar包
	if err := i.unzip(); err != nil {
		return err
	}

	// 如果目录下有多个子目录，则认为每个子目录是一个应用组，循环导入之
	dirs, err := ioutil.ReadDir(i.SourceDir)
	if err != nil {
		logrus.Error("Failed to read dir for import app: ", i.SourceDir)
		return err
	}

	oldSourceDir := i.SourceDir
	var errMsg string
	var datas = "["
	for _, dir := range dirs {
		if !dir.IsDir() {
			continue
		}

		i.SourceDir = filepath.Join(i.SourceDir, dir.Name())

		// 修改json元数据中的镜像和源码包仓库地址为指定地址
		if err := i.replaceRepo(); err != nil {
			logrus.Errorf("Failed to change repo address in metadata json for %s: %v", i.SourceDir, err)
			errMsg = fmt.Sprintf("%s; %s", errMsg, err.Error())
			continue
		}

		// 上传镜像和源码包到仓库中
		if err := i.loadApps(); err != nil {
			logrus.Errorf("Failed to load apps for %s: %v", i.SourceDir, err)
			errMsg = fmt.Sprintf("%s; %s", errMsg, err.Error())
			continue
		}

		data, err := ioutil.ReadFile(fmt.Sprintf("%s/metadata.json", i.SourceDir))
		if err != nil {
			logrus.Error("Failed to read metadata file for update status: ", err)
			return err
		}
		if datas == "[" {
			datas += string(data)
		} else {
			datas += ", " + string(data)
		}

	}
	datas += "]"
	i.SourceDir = oldSourceDir
	if errMsg != "" {
		return errors.New(errMsg)
	}

	// 更新应用状态
	if err := i.updateStatus("success", datas); err != nil {
		return err
	}

	return nil
}

// i.SourceDir = "/grdata/app/import/n7brv4/web-app"
func (i *ImportApp) unzip() error {
	cmd := fmt.Sprintf("cd %s && tar -xf *.tar", i.SourceDir)
	err := exec.Command("sh", "-c", cmd).Run()
	if err != nil {
		logrus.Errorf("Failed to unzip tars in dir %s: %v", i.SourceDir, err)
		return err
	}

	logrus.Debug("Successful unzip tars in dir: ", i.SourceDir)
	return err
}

// 替换元数据中的镜像和源码包的仓库地址
func (i *ImportApp) replaceRepo() error {
	metaFile := fmt.Sprintf("%s/metadata.json", i.SourceDir)
	logrus.Debug("Change image and slug repo address in: ", metaFile)

	data, err := ioutil.ReadFile(metaFile)
	meta, err := simplejson.NewJson(data)
	if err != nil {
		return err
	}

	apps, err := meta.Get("apps").Array()
	if err != nil {
		return err
	}

	for index := range apps {
		app := meta.Get("apps").GetIndex(index)
		if _, ok := app.CheckGet("service_image"); ok {
			app.Set("service_image", i.ServiceImage)
		}

		if _, ok := app.CheckGet("service_slug"); ok {
			app.Set("service_slug", i.ServiceSlug)
		}
		apps[index] = app
	}

	meta.Set("apps", apps)
	data, err = meta.MarshalJSON()
	if err != nil {
		return err
	}

	return ioutil.WriteFile(metaFile, data, 0644)
}

//parseApps get apps array from metadata.json
func (i *ImportApp) parseApps() ([]gjson.Result, error) {
	i.Logger.Info("解析应用信息", map[string]string{"step": "export-app", "status": "success"})

	data, err := ioutil.ReadFile(fmt.Sprintf("%s/metadata.json", i.SourceDir))
	if err != nil {
		i.Logger.Error("导出应用失败，没有找到应用信息", map[string]string{"step": "read-metadata", "status": "failure"})
		logrus.Error("Failed to read metadata file: ", err)
		return nil, err
	}

	arr := gjson.GetBytes(data, "apps").Array()
	if len(arr) < 1 {
		i.Logger.Error("解析应用列表信息失败", map[string]string{"step": "parse-apps", "status": "failure"})
		err := errors.New("not found apps in the metadata")
		logrus.Error("Failed to get apps from json: ", err)
		return nil, err
	}
	logrus.Debug("Successful parse apps array from metadata, count: ", len(arr))

	return arr, nil
}

func (i *ImportApp) loadApps() error {
	apps, err := i.parseApps()
	if err != nil {
		return err
	}

	for _, app := range apps {
		// 获取该组件资源文件
		serviceName := app.Get("service_cname").String()
		serviceName = unicode2zh(serviceName)
		serviceDir := fmt.Sprintf("%s/%s", i.SourceDir, serviceName)
		files, err := ioutil.ReadDir(serviceDir)
		if err != nil || len(files) < 1 {
			logrus.Error("Failed to list in service directory: ", serviceDir)
			return err
		}

		fileName := filepath.Join(serviceDir, files[0].Name())
		logrus.Debug("Parse the source file for service: ", fileName)

		// 判断该用应资源是什么类型
		// 如果是镜像，则加载到本地，并上传到仓库
		// 如果slug文件，则上传到ftp服务器
		if strings.HasSuffix(fileName, ".image.tar") {
			// 加载到本地
			if err := sources.ImageLoad(i.DockerClient, fileName, i.Logger); err != nil {
				logrus.Error("Failed to load image for service: ", serviceName)
				return err
			}

			// 上传到仓库
			image := app.Get("image").String()
			user := app.Get("service_image.hub_user").String()
			pass := app.Get("service_image.hub_password").String()
			if err := sources.ImagePush(i.DockerClient, image, user, pass, i.Logger, 15); err != nil {
				logrus.Error("Failed to load image for service: ", serviceName)
				return err
			}

			logrus.Debug("Successful load and push the image ", image)
		} else if strings.HasSuffix(fileName, ".tgz") {
			// 将slug包上传到ftp服务器

			// 提取tfp服务器信息
			shareSlugPath := app.Get("share_slug_path").String()
			ftpHost := app.Get("service_slug.ftp_host").String()
			ftpPort := app.Get("service_slug.ftp_port").String()
			ftpUsername := app.Get("service_slug.ftp_username").String()
			ftpPassword := app.Get("service_slug.ftp_password").String()

			ftpClient, err := sources.NewSFTPClient(ftpUsername, ftpPassword, ftpHost, ftpPort)
			if err != nil {
				logrus.Error("Failed to create ftp client: ", err)
				return err
			}

			// 开始上传文件
			i.Logger.Info(fmt.Sprintf("获取应用源码：%s", serviceName),
				map[string]string{"step": "get-slug", "status": "failure"})

			err = ftpClient.PushFile(fileName, shareSlugPath, i.Logger)
			ftpClient.Close()
			if err != nil {
				logrus.Errorf("Failed to upload slug file for group %s: %v", i.SourceDir, err)
				return err
			}
			logrus.Debug("Successful upload slug file: ", fileName)

		}

	}

	logrus.Debug("Successful load apps for group: ", i.SourceDir)
	return nil
}

<<<<<<< HEAD
//ErrorCallBack if run error will callback
func (i *ImportApp) ErrorCallBack(err error) {

}

func (i *ImportApp) updateStatus(status string) error {
=======
func (i *ImportApp) updateStatus(status, data string) error {
>>>>>>> 990ba031
	logrus.Debug("Update app status in database to: ", status)
	// 从数据库中获取该应用的状态信息
	res, err := db.GetManager().AppDao().GetByEventId(i.EventID)
	if err != nil {
		err = errors.New(fmt.Sprintf("Failed to get app %s from db: %v", i.EventID, err))
		logrus.Error(err)
		return err
	}

	// 在数据库中更新该应用的状态信息
	res.Status = status
	res.Metadata = data

<<<<<<< HEAD
	if err := db.GetManager().AppDao().UpdateModel(app); err != nil {
		err = fmt.Errorf("Failed to update app %s: %v", i.EventID, err)
=======
	if err := db.GetManager().AppDao().UpdateModel(res); err != nil {
		err = errors.New(fmt.Sprintf("Failed to update app %s: %v", i.EventID, err))
>>>>>>> 990ba031
		logrus.Error(err)
		return err
	}

	return nil
}<|MERGE_RESOLUTION|>--- conflicted
+++ resolved
@@ -21,8 +21,12 @@
 import (
 	"errors"
 	"fmt"
-<<<<<<< HEAD
-=======
+	"io/ioutil"
+	"os/exec"
+	"path/filepath"
+	"strings"
+	"time"
+
 	"github.com/Sirupsen/logrus"
 	"github.com/bitly/go-simplejson"
 	"github.com/docker/engine-api/client"
@@ -30,25 +34,10 @@
 	"github.com/goodrain/rainbond/db"
 	"github.com/goodrain/rainbond/event"
 	"github.com/tidwall/gjson"
->>>>>>> 990ba031
-	"io/ioutil"
-	"os/exec"
-	"path/filepath"
-	"strings"
-	"time"
-<<<<<<< HEAD
-
-	"github.com/Sirupsen/logrus"
-	"github.com/docker/engine-api/client"
-	"github.com/goodrain/rainbond/builder/sources"
-	"github.com/goodrain/rainbond/db"
-	"github.com/goodrain/rainbond/db/model"
-	"github.com/goodrain/rainbond/event"
-	"github.com/tidwall/gjson"
-=======
+
+	"encoding/json"
+
 	"github.com/goodrain/rainbond/api/model"
-	"encoding/json"
->>>>>>> 990ba031
 )
 
 func init() {
@@ -66,7 +55,7 @@
 	DockerClient *client.Client
 }
 
-//NewExportApp create
+//NewImportApp create
 func NewImportApp(in []byte) (TaskWorker, error) {
 	dockerClient, err := client.NewEnvClient()
 	if err != nil {
@@ -79,12 +68,12 @@
 	var serviceSlug model.ServiceSlug
 	if err := json.Unmarshal([]byte(gjson.GetBytes(in, "service_image").String()), &serviceImage); err != nil {
 		logrus.Error("Failed to unmarshal service_image for import: ", err)
-		return nil
+		return nil, err
 	}
 
 	if err := json.Unmarshal([]byte(gjson.GetBytes(in, "service_slug").String()), &serviceSlug); err != nil {
 		logrus.Error("Failed to unmarshal service_slug for import app: ", err)
-		return nil
+		return nil, err
 	}
 
 	logger := event.GetManager().GetLogger(eventID)
@@ -340,21 +329,16 @@
 	return nil
 }
 
-<<<<<<< HEAD
 //ErrorCallBack if run error will callback
 func (i *ImportApp) ErrorCallBack(err error) {
 
 }
-
-func (i *ImportApp) updateStatus(status string) error {
-=======
 func (i *ImportApp) updateStatus(status, data string) error {
->>>>>>> 990ba031
 	logrus.Debug("Update app status in database to: ", status)
 	// 从数据库中获取该应用的状态信息
 	res, err := db.GetManager().AppDao().GetByEventId(i.EventID)
 	if err != nil {
-		err = errors.New(fmt.Sprintf("Failed to get app %s from db: %v", i.EventID, err))
+		err = fmt.Errorf("Failed to get app %s from db: %v", i.EventID, err)
 		logrus.Error(err)
 		return err
 	}
@@ -363,13 +347,8 @@
 	res.Status = status
 	res.Metadata = data
 
-<<<<<<< HEAD
-	if err := db.GetManager().AppDao().UpdateModel(app); err != nil {
+	if err := db.GetManager().AppDao().UpdateModel(res); err != nil {
 		err = fmt.Errorf("Failed to update app %s: %v", i.EventID, err)
-=======
-	if err := db.GetManager().AppDao().UpdateModel(res); err != nil {
-		err = errors.New(fmt.Sprintf("Failed to update app %s: %v", i.EventID, err))
->>>>>>> 990ba031
 		logrus.Error(err)
 		return err
 	}
