--- conflicted
+++ resolved
@@ -20,11 +20,7 @@
 
 if [ $describe_len -ge 3 ];then
     #buildRelease=${describe_items[-2]}.${describe_items[-1]}
-<<<<<<< HEAD
-		buildRelease=${describe_items[*]: -2:1}.${describe_items[*]: -1}
-=======
 	buildRelease=${describe_items[*]: -2:1}.${describe_items[*]: -1}
->>>>>>> 2e7406eb
 else
     buildRelease=0.$git_commit
 fi
