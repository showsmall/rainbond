// Copyright (C) 2014-2018 Goodrain Co., Ltd.
// RAINBOND, Application Management Platform

// This program is free software: you can redistribute it and/or modify
// it under the terms of the GNU General Public License as published by
// the Free Software Foundation, either version 3 of the License, or
// (at your option) any later version. For any non-GPL usage of Rainbond,
// one or multiple Commercial Licenses authorized by Goodrain Co., Ltd.
// must be obtained first.

// This program is distributed in the hope that it will be useful,
// but WITHOUT ANY WARRANTY; without even the implied warranty of
// MERCHANTABILITY or FITNESS FOR A PARTICULAR PURPOSE. See the
// GNU General Public License for more details.

// You should have received a copy of the GNU General Public License
// along with this program. If not, see <http://www.gnu.org/licenses/>.

package db

import (
	"encoding/json"
	"time"

	"github.com/Sirupsen/logrus"
	tsdbClient "github.com/bluebreezecf/opentsdb-goclient/client"
	tsdbConfig "github.com/bluebreezecf/opentsdb-goclient/config"
	"github.com/goodrain/rainbond/cmd/api/option"
	"github.com/goodrain/rainbond/db"
	"github.com/goodrain/rainbond/db/config"
	dbModel "github.com/goodrain/rainbond/db/model"
	"github.com/goodrain/rainbond/event"
	"github.com/goodrain/rainbond/mq/api/grpc/pb"
	"github.com/goodrain/rainbond/mq/client"
	etcdutil "github.com/goodrain/rainbond/util/etcd"
	"github.com/goodrain/rainbond/worker/discover/model"
	"github.com/jinzhu/gorm"
)

//ConDB struct
type ConDB struct {
	ConnectionInfo string
	DBType         string
}

//CreateDBManager get db manager
//TODO: need to try when happened error, try 4 times
func CreateDBManager(conf option.Config) error {
	var tryTime time.Duration
	tryTime = 0
	var err error
	for tryTime < 4 {
		tryTime++
		if err = db.CreateManager(config.Config{
			MysqlConnectionInfo: conf.DBConnectionInfo,
			DBType:              conf.DBType,
		}); err != nil {
			logrus.Errorf("get db manager failed, try time is %v,%s", tryTime, err.Error())
			time.Sleep((5 + tryTime*10) * time.Second)
		} else {
			break
		}
	}
	if err != nil {
		logrus.Errorf("get db manager failed,%s", err.Error())
		return err
	}
	// api database initialization
	go dataInitialization()

	return nil
}

//CreateEventManager create event manager
func CreateEventManager(conf option.Config) error {
	var tryTime time.Duration
	tryTime = 0
	var err error
	etcdClientArgs := &etcdutil.ClientArgs{
		Endpoints: conf.EtcdEndpoint,
		CaFile:    conf.EtcdCaFile,
		CertFile:  conf.EtcdCertFile,
		KeyFile:   conf.EtcdKeyFile,
	}
	for tryTime < 4 {
		tryTime++
		if err = event.NewManager(event.EventConfig{
			EventLogServers: conf.EventLogServers,
			DiscoverArgs:    etcdClientArgs,
		}); err != nil {
			logrus.Errorf("get event manager failed, try time is %v,%s", tryTime, err.Error())
			time.Sleep((5 + tryTime*10) * time.Second)
		} else {
			break
		}
	}
	if err != nil {
		logrus.Errorf("get event manager failed. %v", err.Error())
		return err
	}
	logrus.Debugf("init event manager success")
	return nil
}

//MQManager mq manager
type MQManager struct {
	EtcdClientArgs *etcdutil.ClientArgs
	DefaultServer  string
}

//NewMQManager new mq manager
func (m *MQManager) NewMQManager() (client.MQClient, error) {
	client, err := client.NewMqClient(m.EtcdClientArgs, m.DefaultServer)
	if err != nil {
		logrus.Errorf("new mq manager error, %v", err)
		return client, err
	}
	return client, nil
}

//TaskStruct task struct
type TaskStruct struct {
	TaskType string
	TaskBody model.TaskBody
	User     string
}

//OpentsdbManager OpentsdbManager
type OpentsdbManager struct {
	Endpoint string
}

//NewOpentsdbManager NewOpentsdbManager
func (o *OpentsdbManager) NewOpentsdbManager() (tsdbClient.Client, error) {
	opentsdbCfg := tsdbConfig.OpenTSDBConfig{
		OpentsdbHost: o.Endpoint,
	}
	tc, err := tsdbClient.NewClient(opentsdbCfg)
	if err != nil {
		return nil, err
	}
	return tc, nil
}

//BuildTask build task
func BuildTask(t *TaskStruct) (*pb.EnqueueRequest, error) {
	var er pb.EnqueueRequest
	taskJSON, err := json.Marshal(t.TaskBody)
	if err != nil {
		logrus.Errorf("tran task json error")
		return &er, err
	}
	er.Topic = "worker"
	er.Message = &pb.TaskMessage{
		TaskType:   t.TaskType,
		CreateTime: time.Now().Format(time.RFC3339),
		TaskBody:   taskJSON,
		User:       t.User,
	}
	return &er, nil
}

//GetBegin get db transaction
func GetBegin() *gorm.DB {
	return db.GetManager().Begin()
}

func dbInit() error {
	logrus.Info("api database initialization starting...")
	begin := GetBegin()
	// Permissions set
	var rac dbModel.RegionAPIClass
	if err := begin.Where("class_level=? and prefix=?", "server_source", "/v2/show").Find(&rac).Error; err != nil {
		if err == gorm.ErrRecordNotFound {
			data := map[string]string{
<<<<<<< HEAD
				"/v2/show":           "server_source",
				"/v2/opentsdb":       "server_source",
				"/v2/resources":      "server_source",
				"/v2/builder":        "server_source",
				"/v2/tenants":        "server_source",
				"/v2/app":            "server_source",
				"/v2/port":           "server_source",
				"/v2/volume-options": "server_source",
				"/api/v1":            "server_source",
				"/v2/events":         "server_source",
				"/v2/gateway/ips":    "server_source",
				"/v2/gateway/ports":  "server_source",
				"/v2/nodes":          "node_manager",
				"/v2/job":            "node_manager",
				"/v2/tasks":          "node_manager",
				"/v2/taskgroups":     "node_manager",
				"/v2/tasktemps":      "node_manager",
				"/v2/configs":        "node_manager",
=======
				"/v2/cluster":       "server_source",
				"/v2/show":          "server_source",
				"/v2/opentsdb":      "server_source",
				"/v2/resources":     "server_source",
				"/v2/builder":       "server_source",
				"/v2/tenants":       "server_source",
				"/v2/app":           "server_source",
				"/v2/port":          "server_source",
				"/api/v1":           "server_source",
				"/v2/events":        "server_source",
				"/v2/gateway/ips":   "server_source",
				"/v2/gateway/ports": "server_source",
				"/v2/nodes":         "node_manager",
				"/v2/job":           "node_manager",
				"/v2/tasks":         "node_manager",
				"/v2/taskgroups":    "node_manager",
				"/v2/tasktemps":     "node_manager",
				"/v2/configs":       "node_manager",
>>>>>>> 862c0ed5
			}
			tx := begin
			var rollback bool
			for k, v := range data {
				if err := db.GetManager().RegionAPIClassDaoTransactions(tx).AddModel(&dbModel.RegionAPIClass{
					ClassLevel: v,
					Prefix:     k,
				}); err != nil {
					tx.Rollback()
					rollback = true
					break
				}
			}
			if !rollback {
				tx.Commit()
			}
		} else {
			return err
		}
	}

	//Port Protocol support
	var rps dbModel.RegionProcotols
	if err := begin.Where("protocol_group=? and protocol_child=?", "http", "http").Find(&rps).Error; err != nil {
		if err == gorm.ErrRecordNotFound {
			data := map[string][]string{
				"http":   []string{"http"},
				"stream": []string{"mysql", "tcp", "udp"},
			}
			tx := begin
			var rollback bool
			for k, v := range data {
				for _, v1 := range v {
					if err := db.GetManager().RegionProcotolsDaoTransactions(tx).AddModel(&dbModel.RegionProcotols{
						ProtocolGroup: k,
						ProtocolChild: v1,
						APIVersion:    "v2",
						IsSupport:     true,
					}); err != nil {
						tx.Rollback()
						rollback = true
						break
					}
				}
			}
			if !rollback {
				tx.Commit()
			}
		} else {
			return err
		}
	}

	return nil
}

func dataInitialization() {
	timer := time.NewTimer(time.Second * 2)
	defer timer.Stop()
	for {
		err := dbInit()
		if err != nil {
			logrus.Error("Initializing database failed, ", err)
		} else {
			logrus.Info("api database initialization success!")
			return
		}
		select {
		case <-timer.C:
			timer.Reset(time.Second * 2)
		}
	}
}<|MERGE_RESOLUTION|>--- conflicted
+++ resolved
@@ -173,9 +173,8 @@
 	if err := begin.Where("class_level=? and prefix=?", "server_source", "/v2/show").Find(&rac).Error; err != nil {
 		if err == gorm.ErrRecordNotFound {
 			data := map[string]string{
-<<<<<<< HEAD
 				"/v2/show":           "server_source",
-				"/v2/opentsdb":       "server_source",
+				"/v2/cluster":        "server_source",
 				"/v2/resources":      "server_source",
 				"/v2/builder":        "server_source",
 				"/v2/tenants":        "server_source",
@@ -188,30 +187,7 @@
 				"/v2/gateway/ports":  "server_source",
 				"/v2/nodes":          "node_manager",
 				"/v2/job":            "node_manager",
-				"/v2/tasks":          "node_manager",
-				"/v2/taskgroups":     "node_manager",
-				"/v2/tasktemps":      "node_manager",
 				"/v2/configs":        "node_manager",
-=======
-				"/v2/cluster":       "server_source",
-				"/v2/show":          "server_source",
-				"/v2/opentsdb":      "server_source",
-				"/v2/resources":     "server_source",
-				"/v2/builder":       "server_source",
-				"/v2/tenants":       "server_source",
-				"/v2/app":           "server_source",
-				"/v2/port":          "server_source",
-				"/api/v1":           "server_source",
-				"/v2/events":        "server_source",
-				"/v2/gateway/ips":   "server_source",
-				"/v2/gateway/ports": "server_source",
-				"/v2/nodes":         "node_manager",
-				"/v2/job":           "node_manager",
-				"/v2/tasks":         "node_manager",
-				"/v2/taskgroups":    "node_manager",
-				"/v2/tasktemps":     "node_manager",
-				"/v2/configs":       "node_manager",
->>>>>>> 862c0ed5
 			}
 			tx := begin
 			var rollback bool
