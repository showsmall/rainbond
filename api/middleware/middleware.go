--- conflicted
+++ resolved
@@ -254,13 +254,9 @@
 				}
 			}
 			//eventLog check the latest event
-<<<<<<< HEAD
+
 			if !util.CanDoEvent(optType, synType, target, targetID) {
-				httputil.ReturnError(r, w, 400, "操作过于频繁，请稍后再试")
-=======
-			if !canDoEvent(optType, synType, target, targetID) {
-				httputil.ReturnError(r, w, 409, "操作过于频繁，请稍后再试") // status code 409 conflict
->>>>>>> 00050cfe
+				httputil.ReturnError(r, w, 409, "操作过于频繁，请稍后再试")// status code 409 conflict
 				return
 			}
 			// tenantID can not null
