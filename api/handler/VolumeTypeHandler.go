// Copyright (C) 2014-2018 Goodrain Co., Ltd.
// RAINBOND, Application Management Platform

// This program is free software: you can redistribute it and/or modify
// it under the terms of the GNU General Public License as published by
// the Free Software Foundation, either version 3 of the License, or
// (at your option) any later version. For any non-GPL usage of Rainbond,
// one or multiple Commercial Licenses authorized by Goodrain Co., Ltd.
// must be obtained first.

// This program is distributed in the hope that it will be useful,
// but WITHOUT ANY WARRANTY; without even the implied warranty of
// MERCHANTABILITY or FITNESS FOR A PARTICULAR PURPOSE. See the
// GNU General Public License for more details.

// You should have received a copy of the GNU General Public License
// along with this program. If not, see <http://www.gnu.org/licenses/>.

package handler

import (
	"encoding/json"
	"strings"
<<<<<<< HEAD

	"fmt"

=======
	
>>>>>>> aebffb88
	"github.com/Sirupsen/logrus"
	api_model "github.com/goodrain/rainbond/api/model"
	"github.com/goodrain/rainbond/db"
	dbmodel "github.com/goodrain/rainbond/db/model"
	"github.com/goodrain/rainbond/worker/client"
	"github.com/goodrain/rainbond/worker/server/pb"
	// pb "github.com/goodrain/rainibond/worker/server/pb"
)

//VolumeTypeHandler LicenseAction
type VolumeTypeHandler interface {
	VolumeTypeVar(action string, vtm *dbmodel.TenantServiceVolumeType) error
	GetAllVolumeTypes() ([]*api_model.VolumeTypeStruct, error)
	GetVolumeTypeByType(volumeType string) (*dbmodel.TenantServiceVolumeType, error)
	GetAllStorageClasses() ([]*pb.StorageClassDetail, error)
	VolumeTypeAction(action, volumeTypeID string) error
	DeleteVolumeType(volumeTypeID string) error
	SetVolumeType(vtm *api_model.VolumeTypeStruct) error
	UpdateVolumeType(dbVolume *dbmodel.TenantServiceVolumeType, vol *api_model.VolumeTypeStruct) error
}

var defaultVolumeTypeHandler VolumeTypeHandler

//CreateVolumeTypeManger create VolumeType manager
func CreateVolumeTypeManger(statusCli *client.AppRuntimeSyncClient) *VolumeTypeAction {
	return &VolumeTypeAction{statusCli: statusCli}
}

//GetVolumeTypeHandler get volumeType handler
func GetVolumeTypeHandler() VolumeTypeHandler {
	return defaultVolumeTypeHandler
}

// VolumeTypeAction action
type VolumeTypeAction struct {
	statusCli *client.AppRuntimeSyncClient
}

// VolumeTypeVar volume type crud
func (vta *VolumeTypeAction) VolumeTypeVar(action string, vtm *dbmodel.TenantServiceVolumeType) error {
	switch action {
	case "add":
		logrus.Debug("add volumeType")
	case "update":
		logrus.Debug("update volumeType")
	}
	return nil
}

// GetAllVolumeTypes get all volume types
func (vta *VolumeTypeAction) GetAllVolumeTypes() ([]*api_model.VolumeTypeStruct, error) {

	var optionList []*api_model.VolumeTypeStruct
	volumeTypeMap := make(map[string]*dbmodel.TenantServiceVolumeType)
	volumeTypes, err := db.GetManager().VolumeTypeDao().GetAllVolumeTypes()
	if err != nil {
		logrus.Errorf("get all volumeTypes error: %s", err.Error())
		return nil, err
	}

	for _, vt := range volumeTypes {
		volumeTypeMap[vt.VolumeType] = vt
		capacityValidation := make(map[string]interface{})
		if vt.CapacityValidation != "" {
			err := json.Unmarshal([]byte(vt.CapacityValidation), &capacityValidation)
			if err != nil {
				logrus.Error(err.Error())
				return nil, fmt.Errorf("format volume type capacity validation error")
			}
		}

		storageClassDetail := make(map[string]interface{})
		if vt.StorageClassDetail != "" {
			err := json.Unmarshal([]byte(vt.StorageClassDetail), &storageClassDetail)
			if err != nil {
				logrus.Error(err.Error())
				return nil, fmt.Errorf("format storageclass detail error")
			}
		}
		accessMode := strings.Split(vt.AccessMode, ",")
		sharePolicy := strings.Split(vt.SharePolicy, ",")
		backupPolicy := strings.Split(vt.BackupPolicy, ",")
		optionList = append(optionList, &api_model.VolumeTypeStruct{
			VolumeType:         vt.VolumeType,
			NameShow:           vt.NameShow,
			CapacityValidation: capacityValidation,
			Description:        vt.Description,
			AccessMode:         accessMode,
			SharePolicy:        sharePolicy,
			BackupPolicy:       backupPolicy,
			ReclaimPolicy:      vt.ReclaimPolicy,
			StorageClassDetail: storageClassDetail,
			Sort:               vt.Sort,
			Enable:             vt.Enable,
		})
	}

	return optionList, nil
}

// GetVolumeTypeByType get volume type by type
func (vta *VolumeTypeAction) GetVolumeTypeByType(volumtType string) (*dbmodel.TenantServiceVolumeType, error) {
	return db.GetManager().VolumeTypeDao().GetVolumeTypeByType(volumtType)
}

// GetAllStorageClasses get all storage class
func (vta *VolumeTypeAction) GetAllStorageClasses() ([]*pb.StorageClassDetail, error) {
	sces, err := vta.statusCli.GetStorageClasses()
	if err != nil {
		return nil, err
	}
	return sces.List, nil
}

// VolumeTypeAction open volme type or close it
func (vta *VolumeTypeAction) VolumeTypeAction(action, volumeTypeID string) error {
	// TODO 开启驱动或者关闭驱动，关闭之前需要确定该驱动是否可以因为已经绑定了存储而不能直接关闭
	return nil
}

// DeleteVolumeType delte volume type
func (vta *VolumeTypeAction) DeleteVolumeType(volumeType string) error {
	db.GetManager().VolumeTypeDao().DeleteModelByVolumeTypes(volumeType)
	return nil
}

// SetVolumeType set volume type
func (vta *VolumeTypeAction) SetVolumeType(vol *api_model.VolumeTypeStruct) error {
	var accessMode []string
	var sharePolicy []string
	var backupPolicy []string
	jsonCapacityValidationStr, _ := json.Marshal(vol.CapacityValidation)
	jsonStorageClassDetailStr, _ := json.Marshal(vol.StorageClassDetail)
	if vol.AccessMode == nil {
		accessMode[1] = "RWO"
	} else {
		accessMode = vol.AccessMode
	}
	if vol.SharePolicy == nil {
		sharePolicy[1] = "exclusive"
	} else {
		sharePolicy = vol.SharePolicy
	}

	if vol.BackupPolicy == nil {
		backupPolicy[1] = "exclusive"
	} else {
		backupPolicy = vol.BackupPolicy
	}

	dbVolume := dbmodel.TenantServiceVolumeType{}
	dbVolume.VolumeType = vol.VolumeType
	dbVolume.NameShow = vol.NameShow
	dbVolume.CapacityValidation = string(jsonCapacityValidationStr)
	dbVolume.Description = vol.Description
	dbVolume.AccessMode = strings.Join(accessMode, ",")
	dbVolume.SharePolicy = strings.Join(sharePolicy, ",")
	dbVolume.BackupPolicy = strings.Join(backupPolicy, ",")
	dbVolume.ReclaimPolicy = vol.ReclaimPolicy
	dbVolume.StorageClassDetail = string(jsonStorageClassDetailStr)
	dbVolume.Sort = vol.Sort
	dbVolume.Enable = vol.Enable

	err := db.GetManager().VolumeTypeDao().AddModel(&dbVolume)
	return err
}

// UpdateVolumeType update volume type
func (vta *VolumeTypeAction) UpdateVolumeType(dbVolume *dbmodel.TenantServiceVolumeType, vol *api_model.VolumeTypeStruct) error {
	var accessMode []string
	var sharePolicy []string
	var backupPolicy []string
	jsonCapacityValidationStr, _ := json.Marshal(vol.CapacityValidation)
	jsonStorageClassDetailStr, _ := json.Marshal(vol.StorageClassDetail)
	if vol.AccessMode == nil {
		accessMode[1] = "RWO"
	} else {
		accessMode = vol.AccessMode
	}
	if vol.SharePolicy == nil {
		sharePolicy[1] = "exclusive"
	} else {
		sharePolicy = vol.SharePolicy
	}

	if vol.BackupPolicy == nil {
		backupPolicy[1] = "exclusive"
	} else {
		backupPolicy = vol.BackupPolicy
	}

	dbVolume.VolumeType = vol.VolumeType
	dbVolume.NameShow = vol.NameShow
	dbVolume.CapacityValidation = string(jsonCapacityValidationStr)
	dbVolume.Description = vol.Description
	dbVolume.AccessMode = strings.Join(accessMode, ",")
	dbVolume.SharePolicy = strings.Join(sharePolicy, ",")
	dbVolume.BackupPolicy = strings.Join(backupPolicy, ",")
	dbVolume.ReclaimPolicy = vol.ReclaimPolicy
	dbVolume.StorageClassDetail = string(jsonStorageClassDetailStr)
	dbVolume.Sort = vol.Sort
	dbVolume.Enable = vol.Enable

	err := db.GetManager().VolumeTypeDao().UpdateModel(dbVolume)
	return err
}<|MERGE_RESOLUTION|>--- conflicted
+++ resolved
@@ -21,13 +21,9 @@
 import (
 	"encoding/json"
 	"strings"
-<<<<<<< HEAD
 
 	"fmt"
 
-=======
-	
->>>>>>> aebffb88
 	"github.com/Sirupsen/logrus"
 	api_model "github.com/goodrain/rainbond/api/model"
 	"github.com/goodrain/rainbond/db"
