--- conflicted
+++ resolved
@@ -607,10 +607,6 @@
 		httputil.ReturnError(r, w, 500, err.Error())
 		return
 	}
-<<<<<<< HEAD
-=======
-
->>>>>>> b1e59bfa
 	err = ffjson.Unmarshal(body, &ss)
 	if err != nil {
 		httputil.ReturnError(r, w, 500, err.Error())
