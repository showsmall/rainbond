--- conflicted
+++ resolved
@@ -107,7 +107,6 @@
 	}
 }
 
-<<<<<<< HEAD
 func TestSetEndpoints(t *testing.T) {
 	cli, err := clientv3.New(clientv3.Config{
 		Endpoints:   []string{"127.0.0.1:2379"},
@@ -132,7 +131,7 @@
 	}
 	c := NewClusterClient(&option.Conf{EtcdCli: cli})
 	t.Log(c.GetEndpoints("/etcd/"))
-=======
+}
 func TestEtcdClusterClient_ListEndpointKeys(t *testing.T) {
 	cfg := &option.Conf{
 		Etcd: clientv3.Config{
@@ -154,5 +153,4 @@
 		t.Errorf("unexperted error: %v", err)
 	}
 	t.Logf("keys: %#v", keys)
->>>>>>> 27e05ca6
 }