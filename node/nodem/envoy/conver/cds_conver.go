// RAINBOND, Application Management Platform
// Copyright (C) 2014-2017 Goodrain Co., Ltd.

// This program is free software: you can redistribute it and/or modify
// it under the terms of the GNU General Public License as published by
// the Free Software Foundation, either version 3 of the License, or
// (at your option) any later version. For any non-GPL usage of Rainbond,
// one or multiple Commercial Licenses authorized by Goodrain Co., Ltd.
// must be obtained first.

// This program is distributed in the hope that it will be useful,
// but WITHOUT ANY WARRANTY; without even the implied warranty of
// MERCHANTABILITY or FITNESS FOR A PARTICULAR PURPOSE. See the
// GNU General Public License for more details.

// You should have received a copy of the GNU General Public License
// along with this program. If not, see <http://www.gnu.org/licenses/>.

package conver

import (
	"fmt"
	"strconv"

	"github.com/Sirupsen/logrus"
	v2 "github.com/envoyproxy/go-control-plane/envoy/api/v2"
	"github.com/envoyproxy/go-control-plane/envoy/api/v2/core"
	"github.com/envoyproxy/go-control-plane/pkg/cache"
	api_model "github.com/goodrain/rainbond/api/model"
	envoyv2 "github.com/goodrain/rainbond/node/core/envoy/v2"
	corev1 "k8s.io/api/core/v1"
)

//OneNodeCluster conver cluster of on envoy node
func OneNodeCluster(serviceAlias, namespace string, configs *corev1.ConfigMap, services []*corev1.Service) ([]cache.Resource, error) {
	resources, _, err := GetPluginConfigs(configs)
	if err != nil {
		return nil, err
	}
	var clusters []cache.Resource
	if resources.BaseServices != nil && len(resources.BaseServices) > 0 {
		for _, cl := range upstreamClusters(serviceAlias, namespace, resources.BaseServices, services) {
			if err := cl.Validate(); err != nil {
				logrus.Errorf("cluster validate failure %s", err.Error())
			} else {
				clusters = append(clusters, cl)
			}
		}
	}
	if resources.BasePorts != nil && len(resources.BasePorts) > 0 {
		for _, cl := range downstreamClusters(serviceAlias, namespace, resources.BasePorts) {
			if err := cl.Validate(); err != nil {
				logrus.Errorf("cluster validate failure %s", err.Error())
			} else {
				clusters = append(clusters, cl)
			}
		}
	}
	if len(clusters) == 0 {
<<<<<<< HEAD
		logrus.Warnf("create clusters zero length for service %s", serviceAlias)
=======
		logrus.Warningf("configmap name: %s; plugin-config: %s; create clusters zero length", configs.Name, configs.Data["plugin-config"])
>>>>>>> 1b9b4d71
	}
	return clusters, nil
}

// upstreamClusters handle upstream app cluster
// handle kubernetes inner service
func upstreamClusters(serviceAlias, namespace string, dependsServices []*api_model.BaseService, services []*corev1.Service) (cdsClusters []*v2.Cluster) {
	var clusterConfig = make(map[string]*api_model.BaseService, len(dependsServices))
	for i, dService := range dependsServices {
		depServiceIndex := fmt.Sprintf("%s_%s_%s_%d", namespace, serviceAlias, dService.DependServiceAlias, dService.Port)
		clusterConfig[depServiceIndex] = dependsServices[i]
	}
	for _, service := range services {
		inner, ok := service.Labels["service_type"]
		destServiceAlias := GetServiceAliasByService(service)
		port := service.Spec.Ports[0]
		if !ok || inner != "inner" {
			continue
		}
		getOptions := func() (d envoyv2.RainbondPluginOptions) {
			relPort, _ := strconv.Atoi(service.Labels["origin_port"])
			if relPort == 0 {
				relPort = int(port.TargetPort.IntVal)
			}
			depServiceIndex := fmt.Sprintf("%s_%s_%s_%d", namespace, serviceAlias, GetServiceAliasByService(service), relPort)
			if _, ok := clusterConfig[depServiceIndex]; ok {
				return envoyv2.GetOptionValues(clusterConfig[depServiceIndex].Options)
			}
			return envoyv2.GetOptionValues(nil)
		}
		var clusterOption envoyv2.ClusterOptions
		clusterOption.Name = fmt.Sprintf("%s_%s_%s_%v", namespace, serviceAlias, GetServiceAliasByService(service), port.Port)
		options := getOptions()
		clusterOption.OutlierDetection = envoyv2.CreatOutlierDetection(options)
		clusterOption.CircuitBreakers = envoyv2.CreateCircuitBreaker(options)
		clusterOption.ServiceName = fmt.Sprintf("%s_%s_%s_%v", namespace, serviceAlias, destServiceAlias, port.Port)
		clusterOption.ClusterType = v2.Cluster_EDS
		clusterOption.HealthyPanicThreshold = options.HealthyPanicThreshold
		cluster := envoyv2.CreateCluster(clusterOption)
		if cluster != nil {
			cdsClusters = append(cdsClusters, cluster)
		}
	}
	return
}

//downstreamClusters handle app self cluster
//only local port
func downstreamClusters(serviceAlias, namespace string, ports []*api_model.BasePort) (cdsClusters []*v2.Cluster) {
	for i := range ports {
		port := ports[i]
		address := envoyv2.CreateSocketAddress(port.Protocol, "127.0.0.1", uint32(port.Port))
		clusterName := fmt.Sprintf("%s_%s_%v", namespace, serviceAlias, port.Port)
		option := envoyv2.GetOptionValues(port.Options)
		cluster := envoyv2.CreateCluster(envoyv2.ClusterOptions{
			Name:                     clusterName,
			ServiceName:              "",
			ClusterType:              v2.Cluster_STATIC,
			CircuitBreakers:          envoyv2.CreateCircuitBreaker(option),
			OutlierDetection:         envoyv2.CreatOutlierDetection(option),
			MaxRequestsPerConnection: option.MaxRequestsPerConnection,
			Hosts:                    []*core.Address{&address},
			HealthyPanicThreshold:    option.HealthyPanicThreshold,
		})
		if cluster != nil {
			cdsClusters = append(cdsClusters, cluster)
		}
	}
	return
}<|MERGE_RESOLUTION|>--- conflicted
+++ resolved
@@ -57,11 +57,7 @@
 		}
 	}
 	if len(clusters) == 0 {
-<<<<<<< HEAD
-		logrus.Warnf("create clusters zero length for service %s", serviceAlias)
-=======
 		logrus.Warningf("configmap name: %s; plugin-config: %s; create clusters zero length", configs.Name, configs.Data["plugin-config"])
->>>>>>> 1b9b4d71
 	}
 	return clusters, nil
 }
