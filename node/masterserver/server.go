--- conflicted
+++ resolved
@@ -64,20 +64,15 @@
 
 //Start master node start
 func (m *MasterServer) Start(errchan chan error) error {
-<<<<<<< HEAD
-	// m.datacenterConfig.Start()
-	if err := m.Cluster.Start(); err != nil {
-=======
 	m.datacenterConfig.Start()
 	if err := m.Cluster.Start(errchan); err != nil {
->>>>>>> 7b395dcd
 		logrus.Error("node cluster start error,", err.Error())
 		return err
 	}
-	// if err := m.TaskEngine.Start(errchan); err != nil {
-	// 	logrus.Error("task engin start error,", err.Error())
-	// 	return err
-	// }
+	if err := m.TaskEngine.Start(errchan); err != nil {
+		logrus.Error("task engin start error,", err.Error())
+		return err
+	}
 	return nil
 }
 
